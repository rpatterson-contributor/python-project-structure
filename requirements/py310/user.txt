--- conflicted
+++ resolved
@@ -4,9 +4,5 @@
 #
 #    pip-compile --output-file=requirements/py310/user.txt --resolver=backtracking pyproject.toml
 #
-<<<<<<< HEAD
-argcomplete==2.1.2
-=======
 argcomplete==3.0.2
->>>>>>> 396fff78
     # via python-project-structure (pyproject.toml)