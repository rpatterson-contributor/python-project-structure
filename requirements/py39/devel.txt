#
# This file is autogenerated by pip-compile with Python 3.9
# by the following command:
#
#    pip-compile --extra=devel --output-file=requirements/py39/devel.txt --resolver=backtracking pyproject.toml
#
<<<<<<< HEAD
argcomplete==2.0.0
    # via python-project-structure (pyproject.toml)
astroid==2.14.2
=======
astroid==2.15.0
>>>>>>> 131c98c9
    # via
    #   pylint
    #   pylint-celery
    #   pylint-flask
    #   requirements-detector
attrs==22.2.0
    # via pytest
autoflake==1.7.8
    # via python-project-structure (pyproject.toml)
autopep8==2.0.2
    # via python-project-structure (pyproject.toml)
bandit==1.7.5
    # via prospector
black==23.1.0
    # via python-project-structure (pyproject.toml)
build==0.10.0
    # via
    #   pip-tools
    #   pyroma
    #   python-project-structure (pyproject.toml)
certifi==2022.12.7
    # via requests
charset-normalizer==3.1.0
    # via requests
click==8.1.3
    # via
    #   black
    #   click-default-group
    #   pip-tools
    #   towncrier
    #   typer
click-default-group==1.2.2
    # via towncrier
colorama==0.4.6
    # via
    #   radon
    #   typer
commonmark==0.9.1
    # via rich
coverage==7.2.1
    # via python-project-structure (pyproject.toml)
dill==0.3.6
    # via pylint
docutils==0.19
    # via
    #   pyroma
    #   rstcheck-core
dodgy==0.2.1
    # via prospector
exceptiongroup==1.1.1
    # via pytest
flake8==2.3.0
    # via
    #   flake8-polyfill
    #   prospector
flake8-polyfill==1.0.2
    # via pep8-naming
future==0.18.3
    # via radon
gitdb==4.0.10
    # via gitpython
gitpython==3.1.31
    # via
    #   bandit
    #   prospector
idna==3.4
    # via requests
incremental==22.10.0
    # via towncrier
iniconfig==2.0.0
    # via pytest
isort==5.12.0
    # via pylint
jinja2==3.1.2
    # via towncrier
lazy-object-proxy==1.9.0
    # via astroid
mando==0.6.4
    # via radon
markupsafe==2.1.2
    # via jinja2
mccabe==0.7.0
    # via
    #   flake8
    #   prospector
    #   pylint
mypy==1.1.1
    # via prospector
mypy-extensions==1.0.0
    # via
    #   black
    #   mypy
packaging==23.0
    # via
    #   black
    #   build
    #   prospector
    #   pyroma
    #   pytest
    #   requirements-detector
    #   setuptools-scm
pathspec==0.11.1
    # via black
pbr==5.11.1
    # via stevedore
pep8==1.7.1
    # via flake8
pep8-naming==0.10.0
    # via prospector
pip-tools==6.12.3
    # via python-project-structure (pyproject.toml)
platformdirs==3.1.1
    # via
    #   black
    #   pylint
pluggy==1.0.0
    # via pytest
poetry-semver==0.1.0
    # via requirements-detector
prospector[with_everything]==1.9.0
    # via python-project-structure (pyproject.toml)
pycodestyle==2.10.0
    # via
    #   autopep8
    #   prospector
pydantic==1.10.6
    # via rstcheck-core
pydocstyle==6.3.0
    # via prospector
pyflakes==2.5.0
    # via
    #   autoflake
    #   flake8
    #   prospector
pygments==2.14.0
    # via
    #   pyroma
    #   rich
pylint==2.17.0
    # via
    #   prospector
    #   pylint-celery
    #   pylint-django
    #   pylint-flask
    #   pylint-plugin-utils
pylint-celery==0.3
    # via prospector
pylint-django==2.5.3
    # via prospector
pylint-flask==0.6
    # via prospector
pylint-plugin-utils==0.7
    # via
    #   prospector
    #   pylint-celery
    #   pylint-django
    #   pylint-flask
pyproject-hooks==1.0.0
    # via build
pyroma==4.2
    # via prospector
pytest==7.2.2
    # via python-project-structure (pyproject.toml)
pyyaml==6.0
    # via
    #   bandit
    #   prospector
    #   xenon
radon==5.1.0
    # via xenon
requests==2.28.2
    # via
    #   pyroma
    #   xenon
requirements-detector==1.1.0
    # via prospector
rich==12.6.0
    # via
    #   bandit
    #   typer
rstcheck==6.1.2
    # via python-project-structure (pyproject.toml)
rstcheck-core==1.0.3
    # via rstcheck
setoptconf-tmp==0.3.1
    # via prospector
setuptools-scm==7.1.0
    # via python-project-structure (pyproject.toml)
shellingham==1.5.0.post1
    # via typer
six==1.16.0
    # via mando
smmap==5.0.0
    # via gitdb
snowballstemmer==2.2.0
    # via pydocstyle
stevedore==5.0.0
    # via bandit
toml==0.10.2
    # via
    #   prospector
    #   requirements-detector
    #   vulture
tomli==2.0.1
    # via
    #   autoflake
    #   autopep8
    #   black
    #   build
    #   mypy
    #   pylint
    #   pyproject-hooks
    #   pytest
    #   setuptools-scm
    #   towncrier
tomlkit==0.11.6
    # via pylint
towncrier==22.12.0
    # via python-project-structure (pyproject.toml)
trove-classifiers==2023.3.9
    # via pyroma
typer[all]==0.7.0
    # via rstcheck
types-docutils==0.19.1.6
    # via rstcheck-core
typing-extensions==4.5.0
    # via
    #   astroid
    #   black
    #   mypy
    #   pydantic
    #   pylint
    #   setuptools-scm
urllib3==1.26.15
    # via requests
vulture==2.7
    # via prospector
wheel==0.40.0
    # via pip-tools
wrapt==1.15.0
    # via astroid
xenon==0.9.0
    # via python-project-structure (pyproject.toml)

# The following packages are considered to be unsafe in a requirements file:
# pip
# setuptools<|MERGE_RESOLUTION|>--- conflicted
+++ resolved
@@ -4,13 +4,9 @@
 #
 #    pip-compile --extra=devel --output-file=requirements/py39/devel.txt --resolver=backtracking pyproject.toml
 #
-<<<<<<< HEAD
-argcomplete==2.0.0
-    # via python-project-structure (pyproject.toml)
-astroid==2.14.2
-=======
+argcomplete==2.1.1
+    # via python-project-structure (pyproject.toml)
 astroid==2.15.0
->>>>>>> 131c98c9
     # via
     #   pylint
     #   pylint-celery
