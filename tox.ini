[tox]
envlist = py3
# https://tox.wiki/en/latest/example/package.html#setuptools
isolated_build = True

# Run the actual tests and checks for this package's code and content
[testenv]
extras = devel
deps = -rrequirements-devel.txt
commands =
<<<<<<< HEAD
    coverage run
    coverage json --fail-under=0
    coverage lcov --fail-under=0
    coverage xml --fail-under=0
    coverage html --fail-under=0
    coverage report
    python -m pythonprojectstructure --help
    python-project-structure --help

[testenv:lint]
commands =
=======
# Fail fast.  Run quick tests and checks first to save time in the inner loop of
# development iteration.
>>>>>>> 1d779fde
    flake8
# Many developers find pylint to be too opinionated.  For myself, I find it imensely
# helpful to keep me from being lazy, particularly when it comes to how I structure and
# factor my code.  The line below will cause failures in the commit/push hooks and in CI
# for any errors or warnings throughout the code base (excepting configuration or
# comments that exclude specific code).  Comment out or delete if Pylint isn't to your
# liking.
    pylint "./src/pythonprojectstructure/"
    rstcheck -r README.rst src/
# Ensure this package is correctly installed into this environment.
    python -c 'import pythonprojectstructure; print(pythonprojectstructure)'
# Run more time consuming tests and checks last.
    coverage run
    coverage json --fail-under=0
    coverage lcov --fail-under=0
    coverage xml --fail-under=0
    coverage html --fail-under=0
    coverage report

# Build, release and development tools that can operate totally independently.
[testenv:build]
skip_install = true
deps = -rrequirements-build.txt
commands =
# Manage fixed/pinned versions in `./requirements*.txt`.  Has to be installed outside
# the container so that the resulting version pins can be baked into the container
# image.
    pip-compile --resolver=backtracking --upgrade --output-file="./requirements.txt" \
        "./pyproject.toml"
    pip-compile --resolver=backtracking --upgrade --extra="devel" \
        --output-file="./requirements-devel.txt" "./pyproject.toml"
    pip-compile --resolver=backtracking --upgrade \
        --output-file="./requirements-build.txt" "./requirements-build.txt.in"<|MERGE_RESOLUTION|>--- conflicted
+++ resolved
@@ -8,22 +8,8 @@
 extras = devel
 deps = -rrequirements-devel.txt
 commands =
-<<<<<<< HEAD
-    coverage run
-    coverage json --fail-under=0
-    coverage lcov --fail-under=0
-    coverage xml --fail-under=0
-    coverage html --fail-under=0
-    coverage report
-    python -m pythonprojectstructure --help
-    python-project-structure --help
-
-[testenv:lint]
-commands =
-=======
 # Fail fast.  Run quick tests and checks first to save time in the inner loop of
 # development iteration.
->>>>>>> 1d779fde
     flake8
 # Many developers find pylint to be too opinionated.  For myself, I find it imensely
 # helpful to keep me from being lazy, particularly when it comes to how I structure and
@@ -34,7 +20,8 @@
     pylint "./src/pythonprojectstructure/"
     rstcheck -r README.rst src/
 # Ensure this package is correctly installed into this environment.
-    python -c 'import pythonprojectstructure; print(pythonprojectstructure)'
+    python -m "pythonprojectstructure" --help
+    python-project-structure --help
 # Run more time consuming tests and checks last.
     coverage run
     coverage json --fail-under=0
