[tox]
envlist = lint, py3
# https://tox.wiki/en/latest/example/package.html#setuptools
isolated_build = True

[testenv]
extras = devel
deps = -rrequirements-devel.txt
commands =
<<<<<<< HEAD
    coverage run -m pytest
=======
    coverage run
    coverage html
>>>>>>> b61b4d4e
    coverage report
    python -m pythonprojectstructure --help
    python-project-structure --help

[testenv:lint]
commands =
    flake8
# Many developers find pylint to be too opinionated.  For myself, I find it imensely
# helpful to keep me from being lazy, particularly when it comes to how I structure and
# factor my code.  The line below will cause failures in the commit/push hooks and in CI
# for any errors or warnings throughout the code base (excepting configuration or
# comments that exclude specific code).  Comment out or delete if Pylint isn't to your
# liking.
    pylint "./src/pythonprojectstructure/"
    rstcheck -r README.rst src/

[testenv:build]
# Need to install `pip-tools` in an isolated, controlled environment for maximum
# reproducibility.  We could use a separate virtualenv not managed by `$ tox`, but
# managing virtualenvs and installing packages into them is something `$ tox` is good at
# and it provides `skip_install = true` to make what we want to do easy without adding
# another build artifact outside of `./.tox/`.
skip_install = true
deps =
    build
    pip-tools
commands =
    pip-compile --upgrade --output-file="./requirements.txt" "./pyproject.toml"
    pip-compile --upgrade --extra="devel" --output-file="./requirements-devel.txt" \
        "./pyproject.toml"<|MERGE_RESOLUTION|>--- conflicted
+++ resolved
@@ -7,12 +7,8 @@
 extras = devel
 deps = -rrequirements-devel.txt
 commands =
-<<<<<<< HEAD
-    coverage run -m pytest
-=======
     coverage run
     coverage html
->>>>>>> b61b4d4e
     coverage report
     python -m pythonprojectstructure --help
     python-project-structure --help
