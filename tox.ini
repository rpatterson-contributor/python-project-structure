--- conflicted
+++ resolved
@@ -10,14 +10,10 @@
     python-project-structure --help
 
 [testenv:lint]
-<<<<<<< HEAD
-commands = flake8 ./src
+commands =
+    flake8
+    rstcheck -r README.rst src/
 
 [gh-actions]
 python =
-    3.7: py3, lint
-=======
-commands =
-    flake8
-    rstcheck -r README.rst src/
->>>>>>> dae37bc0
+    3.7: py3, lint