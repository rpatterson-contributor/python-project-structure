--- conflicted
+++ resolved
@@ -15,8 +15,6 @@
 
 #. Documentation via Sphinx with CI to publish to RTFD.
 
-<<<<<<< HEAD
 #. Container image variants: e.g. slim/alpine
-=======
-#. `Accept project donations <https://itsfoss.com/open-source-funding-platforms/>`_.
->>>>>>> 344c07b3
+
+#. `Accept project donations <https://itsfoss.com/open-source-funding-platforms/>`_.