--- conflicted
+++ resolved
@@ -96,7 +96,6 @@
 .PHONY: build
 ### Set up everything for development from a checkout, local and in containers
 build: \
-<<<<<<< HEAD
 		./var/log/host-install.log ./.git/hooks/pre-commit \
 		build-local build-docker
 .PHONY: build-local
@@ -110,27 +109,20 @@
 ### Set up for development in a Docker container for one Python version
 $(PYTHON_MINORS:%=build-docker-%):
 	$(MAKE) PYTHON_MINORS="$(@:build-docker-%=%)" \
-	    PYTHON_MINOR="$(@:build-docker-%=%)" \
 	    "./.tox/py$(subst .,,$(@:build-docker-%=%))/log/docker-build.log"
-=======
-		./var/log/host-install.log \
-		./.git/hooks/pre-commit \
-		./.tox/$(PYTHON_ENV)/bin/activate
+.PHONY: $(PYTHON_ENVS:%=build-requirements-%)
+### Compile fixed/pinned dependency versions if necessary
+$(PYTHON_ENVS:%=build-requirements-%):
 # Parallelizing all `$ pip-compile` runs seems to fail intermittently with:
 #     WARNING: Skipping page https://pypi.org/simple/wheel/ because the GET request got
 #     Content-Type: .  The only supported Content-Type is text/html
-# I assume it's some sort of PyPI rate limiting.  Remove one or both of the next two `$
-# make -j` options if you don't find the trade off worth it.
-	$(MAKE) -j $(PYTHON_ENVS:%=build-requirements-%)
-.PHONY: $(PYTHON_ENVS:%=build-requirements-%)
-### Compile fixed/pinned dependency versions if necessary
-$(PYTHON_ENVS:%=build-requirements-%):
+# I assume it's some sort of PyPI rate limiting.  Remove the next `$ make -j` option if
+# you don't find the trade off worth it.
 	$(MAKE) -j \
 	    "./requirements/$(@:build-requirements-%=%)/user.txt" \
 	    "./requirements/$(@:build-requirements-%=%)/devel.txt" \
 	    "./requirements/$(@:build-requirements-%=%)/build.txt" \
 	    "./requirements/$(@:build-requirements-%=%)/host.txt"
->>>>>>> d83a8397
 .PHONY: build-bump
 ### Bump the package version if on a branch that should trigger a release
 build-bump: \
@@ -286,8 +278,7 @@
 .PHONY: $(PYTHON_MINORS:%=test-docker-%)
 ### Set up for development in a Docker container for one Python version
 $(PYTHON_MINORS:%=test-docker-%):
-	$(MAKE) PYTHON_MINORS="$(@:test-docker-%=%)" \
-	    PYTHON_MINOR="$(@:test-docker-%=%)" test-docker
+	$(MAKE) PYTHON_MINORS="$(@:test-docker-%=%)" test-docker
 .PHONY: test-docker
 ### Run the full suite of tests inside a docker container
 test-docker: build-docker-$(PYTHON_MINOR)
@@ -299,8 +290,7 @@
 	fi
 # Run from the development Docker container for consistency
 	docker compose run $${docker_run_args} python-project-structure-devel \
-	    make PYTHON_MINORS="$(PYTHON_MINOR)" PYTHON_MINOR="$(PYTHON_MINOR)" \
-	        test-local
+	    make PYTHON_MINORS="$(PYTHON_MINOR)" test-local
 # Ensure the dist/package has been correctly installed in the image
 	docker compose run $${docker_run_args} python-project-structure \
 	    python -c 'import pythonprojectstructure; print(pythonprojectstructure)'
@@ -373,16 +363,15 @@
 	touch $(PYTHON_ENVS:%=./requirements/%/devel.txt) \
 	    $(PYTHON_ENVS:%=./requirements/%/build.txt)
 # Delegate parallel build all Python environments to tox.
-	tox run-parallel --notest --pkg-only --parallel auto --parallel-live \
-	    -e "$(TOX_ENV_LIST)"
+	tox $(TOX_RUN_ARGS) --notest --pkg-only -e "$(TOX_ENV_LIST)"
 	touch "$(@)"
 # Workaround tox's `usedevelop = true` not working with `./pyproject.toml`
 ./.tox/$(PYTHON_ENV)/log/editable.log: ./.tox/$(PYTHON_ENV)/bin/activate
 	./.tox/$(PYTHON_ENV)/bin/pip install -e "./" | tee -a "$(@)"
 ./.tox/build/bin/activate:
 	$(MAKE) "./var/log/host-install.log"
-	touch "./requirements/build.txt"
-	tox run-parallel --notest --pkg-only --parallel auto --parallel-live -e "build"
+	touch "./requirements/$(PYTHON_ENV)/build.txt"
+	tox run --notest --pkg-only -e "build"
 
 # Docker targets
 ./.tox/$(PYTHON_ENV)/log/docker-build.log: \
@@ -442,11 +431,7 @@
 # Update the pinned/frozen versions, if needed, using the container.  If changed, then
 # we may need to re-build the container image again to ensure it's current and correct.
 	docker compose run --rm python-project-structure-devel \
-	    make PYTHON_MINORS="$(PYTHON_MINOR)" PYTHON_MINOR="$(PYTHON_MINOR)" \
-		"./requirements/$(PYTHON_ENV)/user.txt" \
-		"./requirements/$(PYTHON_ENV)/devel.txt" \
-		"./requirements/$(PYTHON_ENV)/build.txt" \
-		"./requirements/$(PYTHON_ENV)/host.txt" |
+	    make PYTHON_MINORS="$(PYTHON_MINOR)" build-requirements-$(PYTHON_ENV) |
 	    tee -a "$(@)"
 	$(MAKE) "$(@)" | tee -a "$(@)"
 
