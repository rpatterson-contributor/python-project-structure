--- conflicted
+++ resolved
@@ -273,15 +273,12 @@
 
 .PHONY: build-pkgs
 ### Ensure the built package is current when used outside of tox
-<<<<<<< HEAD
-build-wheel: ./var/docker/$(PYTHON_ENV)/log/build-devel.log
-# Retrieve VCS data needed for versioning (tags) and release (release notes)
-	git fetch --tags origin "$(VCS_BRANCH)"
-=======
 build-pkgs: ./var/log/tox/build/build.log
 # Defined as a .PHONY recipe so that multiple targets can depend on this as a
 # pre-requisite and it will only be run once per invocation.
 	mkdir -pv "./dist/"
+# Retrieve VCS data needed for versioning (tags) and release (release notes)
+	git fetch --tags origin "$(VCS_BRANCH)"
 # Build Python packages/distributions from the development Docker container for
 # consistency/reproducibility.
 	export VERSION=$$(./.tox/build/bin/cz version --project)
@@ -289,7 +286,6 @@
 	mkdir -pv "./var/docker/$(PYTHON_ENV)/log/"
 	touch "./var/docker/$(PYTHON_ENV)/log/build-devel.log"
 	$(MAKE) -e "./var/docker/$(PYTHON_ENV)/.tox/$(PYTHON_ENV)/bin/activate"
->>>>>>> e21598c5
 	docker compose run $(DOCKER_COMPOSE_RUN_ARGS) -T \
 	    python-project-structure-devel tox run -e "$(PYTHON_ENV)" --pkg-only
 # Copy the wheel to a location accessible to all containers:
@@ -416,10 +412,8 @@
 .PHONY: release-python
 ### Publish installable Python packages to PyPI
 release-python: \
-		~/.pypirc ./var/log/codecov-install.log \
-		$(HOME)/.local/var/log/python-project-structure-host-install.log \
-<<<<<<< HEAD
-		./.env $(DOCKER_VOLUMES) ./dist/.current.whl
+		~/.pypirc ./var/log/codecov-install.log ./var/log/tox/build/build.log \
+		build-pkgs ./.env $(DOCKER_VOLUMES)
 # Upload any build or test artifacts to CI/CD providers
 ifeq ($(GITLAB_CI),true)
 	codecov --nonZero -t "$(CODECOV_TOKEN)" \
@@ -429,22 +423,6 @@
 # Import the private signing key from CI secrets
 	$(MAKE) -e ./var/log/gpg-import.log
 endif
-# Build Python packages/distributions from the development Docker container for
-# consistency/reproducibility.
-	export VERSION=$$(./.tox/build/bin/cz version --project)
-	docker pull "$(DOCKER_IMAGE):devel-$(PYTHON_ENV)-$(VCS_BRANCH)" || true
-	mkdir -pv "./var/docker/$(PYTHON_ENV)/log/"
-	touch "./var/docker/$(PYTHON_ENV)/log/build-devel.log"
-	$(MAKE) -e "./var/docker/$(PYTHON_ENV)/.tox/$(PYTHON_ENV)/bin/activate"
-# Build the actual package distributions:
-	$(MAKE) -e "build-wheel"
-	docker compose run $(DOCKER_COMPOSE_RUN_ARGS) python-project-structure-devel \
-	    tox exec -e "$(PYTHON_ENV)" --override "testenv.package=sdist" -- \
-	        python --version
-	sdist="$$(ls -t ./var/docker/$(PYTHON_ENV)/.tox/.pkg/dist/*.tar.gz | head -n 1)"
-=======
-		build-pkgs ./.env $(DOCKER_VOLUMES) ~/.pypirc
->>>>>>> e21598c5
 # https://twine.readthedocs.io/en/latest/#using-twine
 	$(TOX_EXEC_BUILD_ARGS) twine check \
 	    "$(call current_pkg,.whl)" "$(call current_pkg,.tar.gz)"
@@ -453,8 +431,7 @@
 ifeq ($(RELEASE_PUBLISH),true)
 # https://twine.readthedocs.io/en/latest/#using-twine
 	$(TOX_EXEC_BUILD_ARGS) twine upload -s -r "$(PYPI_REPO)" \
-<<<<<<< HEAD
-	    "$$(realpath "./dist/.current.whl")" "$${sdist}"
+	    "$(call current_pkg,.whl)" "$(call current_pkg,.tar.gz)"
 	export VERSION=$$(./.tox/build/bin/cz version --project)
 # Create a GitLab release
 	./.tox/build/bin/twine upload -s -r "gitlab" ./dist/python?project?structure-*
@@ -481,9 +458,6 @@
 # Create a GitHub release
 	gh release create "v$${VERSION}" $(GITHUB_RELEASE_ARGS) \
 	    --notes-file "./NEWS-release.rst" ./dist/python?project?structure-*
-=======
-	    "$(call current_pkg,.whl)" "$(call current_pkg,.tar.gz)"
->>>>>>> e21598c5
 endif
 
 .PHONY: release-docker
