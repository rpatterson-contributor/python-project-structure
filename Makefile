## Development, build and maintenance tasks

### Defensive settings for make:
#     https://tech.davis-hansson.com/p/make/
SHELL:=bash
.ONESHELL:
.SHELLFLAGS:=-eu -o pipefail -c
.SILENT:
.DELETE_ON_ERROR:
MAKEFLAGS+=--warn-undefined-variables
MAKEFLAGS+=--no-builtin-rules
PS1?=$$
EMPTY=
COMMA=,

# Variables/options that affect behavior
export TEMPLATE_IGNORE_EXISTING=false
# https://devguide.python.org/versions/#supported-versions
PYTHON_SUPPORTED_MINORS=3.11 3.10 3.9 3.8 3.7
export DOCKER_USER=merpatterson
# Project-specific variables
GPG_SIGNING_KEYID=2EFF7CCE6828E359
GITLAB_REPOSITORY_OWNER=rpatterson
GITHUB_REPOSITORY_OWNER=$(GITLAB_REPOSITORY_OWNER)

# Values derived from the environment
USER_NAME:=$(shell id -u -n)
USER_FULL_NAME:=$(shell \
    getent passwd "$(USER_NAME)" | cut -d ":" -f 5 | cut -d "," -f 1 \
)
ifeq ($(USER_FULL_NAME),)
USER_FULL_NAME=$(USER_NAME)
endif
USER_EMAIL:=$(USER_NAME)@$(shell hostname -f)
export PUID:=$(shell id -u)
export PGID:=$(shell id -g)
export CHECKOUT_DIR=$(PWD)
TZ=Etc/UTC
ifneq ("$(wildcard /usr/share/zoneinfo/)","")
TZ=$(shell \
  realpath --relative-to=/usr/share/zoneinfo/ \
  $(firstword $(realpath /private/etc/localtime /etc/localtime)) \
)
endif
export TZ
# Use the same Python version tox would as a default:
# https://tox.wiki/en/latest/config.html#base_python
PYTHON_HOST_MINOR:=$(shell \
    pip --version | sed -nE 's|.* \(python ([0-9]+.[0-9]+)\)$$|\1|p' \
)
export PYTHON_HOST_ENV=py$(subst .,,$(PYTHON_HOST_MINOR))
# Determine the latest installed Python version of the supported versions
PYTHON_BASENAMES=$(PYTHON_SUPPORTED_MINORS:%=python%)
define PYTHON_AVAIL_EXECS :=
    $(foreach PYTHON_BASENAME,$(PYTHON_BASENAMES),$(shell which $(PYTHON_BASENAME)))
endef
PYTHON_LATEST_EXEC=$(firstword $(PYTHON_AVAIL_EXECS))
PYTHON_LATEST_BASENAME=$(notdir $(PYTHON_LATEST_EXEC))
PYTHON_MINOR=$(PYTHON_HOST_MINOR)
ifeq ($(PYTHON_MINOR),)
# Fallback to the latest installed supported Python version
PYTHON_MINOR=$(PYTHON_LATEST_BASENAME:python%=%)
endif
export DOCKER_GID=$(shell getent group "docker" | cut -d ":" -f 3)

# Values derived from constants
# Support passing in the Python versions to test, including testing one version:
#     $ make PYTHON_MINORS=3.11 test
PYTHON_LATEST_MINOR=$(firstword $(PYTHON_SUPPORTED_MINORS))
PYTHON_LATEST_ENV=py$(subst .,,$(PYTHON_LATEST_MINOR))
PYTHON_MINORS=$(PYTHON_SUPPORTED_MINORS)
ifeq ($(PYTHON_MINOR),)
export PYTHON_MINOR=$(firstword $(PYTHON_MINORS))
else ifeq ($(findstring $(PYTHON_MINOR),$(PYTHON_MINORS)),)
export PYTHON_MINOR=$(firstword $(PYTHON_MINORS))
endif
export PYTHON_MINOR
export PYTHON_ENV=py$(subst .,,$(PYTHON_MINOR))
PYTHON_SHORT_MINORS=$(subst .,,$(PYTHON_MINORS))
PYTHON_ENVS=$(PYTHON_SHORT_MINORS:%=py%)
PYTHON_ALL_ENVS=$(PYTHON_ENVS) build
export PYTHON_WHEEL=
TOX_ENV_LIST=$(subst $(EMPTY) ,$(COMMA),$(PYTHON_ENVS))
ifeq ($(words $(PYTHON_MINORS)),1)
TOX_RUN_ARGS=run
else
TOX_RUN_ARGS=run-parallel --parallel auto --parallel-live
endif
ifneq ($(PYTHON_WHEEL),)
TOX_RUN_ARGS+= --installpkg "$(PYTHON_WHEEL)"
endif
export TOX_RUN_ARGS
# The options that allow for rapid execution of arbitrary commands in the venvs managed
# by tox
TOX_EXEC_OPTS=--no-recreate-pkg --skip-pkg-install
TOX_EXEC_ARGS=tox exec $(TOX_EXEC_OPTS) -e "$(PYTHON_ENV)" --
TOX_EXEC_BUILD_ARGS=tox exec $(TOX_EXEC_OPTS) -e "build" --
CI=false
DOCKER_COMPOSE_RUN_ARGS=--rm
ifneq ($(CI),true)
DOCKER_COMPOSE_RUN_ARGS+= --quiet-pull
endif
DOCKER_BUILD_ARGS=
DOCKER_REGISTRIES=DOCKER GITLAB GITHUB
export DOCKER_REGISTRY=$(firstword $(DOCKER_REGISTRIES))
DOCKER_IMAGE_DOCKER=$(DOCKER_USER)/python-project-structure
DOCKER_IMAGE_GITLAB=$(CI_REGISTRY_IMAGE)
DOCKER_IMAGE_GITHUB=ghcr.io/$(GITHUB_REPOSITORY_OWNER)/python-project-structure
DOCKER_IMAGE=$(DOCKER_IMAGE_$(DOCKER_REGISTRY))
export DOCKER_VARIANT=
DOCKER_VARIANT_PREFIX=
ifneq ($(DOCKER_VARIANT),)
DOCKER_VARIANT_PREFIX=$(DOCKER_VARIANT)-
endif
DOCKER_VOLUMES=\
./var/ ./var/docker/$(PYTHON_ENV)/ \
./src/python_project_structure.egg-info/ \
./var/docker/$(PYTHON_ENV)/python_project_structure.egg-info/ \
./.tox/ ./var/docker/$(PYTHON_ENV)/.tox/


# Safe defaults for testing the release process without publishing to the final/official
# hosts/indexes/registries:
BUILD_REQUIREMENTS=true
PIP_COMPILE_ARGS=--upgrade
RELEASE_PUBLISH=false
TOWNCRIER_COMPARE_BRANCH=develop
PYPI_REPO=testpypi
PYPI_HOSTNAME=test.pypi.org
# Determine which branch is checked out depending on the environment
GITLAB_CI=false
GITHUB_ACTIONS=false
ifeq ($(GITLAB_CI),true)
USER_EMAIL=$(USER_NAME)@runners-manager.gitlab.com
export VCS_BRANCH=$(CI_COMMIT_REF_NAME)
else ifeq ($(GITHUB_ACTIONS),true)
USER_EMAIL=$(USER_NAME)@actions.github.com
export VCS_BRANCH=$(GITHUB_REF_NAME)
else
export VCS_BRANCH:=$(shell git branch --show-current)
endif
# Only publish releases from the `master` or `develop` branches:
DOCKER_PUSH=false
CI=false
GITHUB_RELEASE_ARGS=--prerelease
ifeq ($(CI),true)
# Compile requirements on CI/CD as a check to make sure all changes to dependencies have
# been reflected in the frozen/pinned versions, but don't upgrade packages so that
# external changes, such as new PyPI releases, don't turn CI/CD red spuriously and
# unrelated to the contributor's actual changes.
PIP_COMPILE_ARGS=
endif
ifeq ($(GITLAB_CI),true)
ifeq ($(VCS_BRANCH),master)
RELEASE_PUBLISH=true
TOWNCRIER_COMPARE_BRANCH=master
PYPI_REPO=pypi
PYPI_HOSTNAME=pypi.org
DOCKER_PUSH=true
GITHUB_RELEASE_ARGS=
else ifeq ($(VCS_BRANCH),develop)
# Publish pre-releases from the `develop` branch:
RELEASE_PUBLISH=true
PYPI_REPO=pypi
endif
endif
CI_REGISTRY_USER=$(GITLAB_REPOSITORY_OWNER)
CI_REGISTRY=registry.gitlab.com/$(GITLAB_REPOSITORY_OWNER)
CI_REGISTRY_IMAGE=$(CI_REGISTRY)/python-project-structure
# Address undefined variables warnings when running under local development
VCS_REMOTE_PUSH_URL=
CODECOV_TOKEN=
PROJECT_GITHUB_PAT=

# Makefile functions
current_pkg = $(shell ls -t ./dist/*$(1) | head -n 1)

# Done with `$(shell ...)`, echo recipe commands going forward
.SHELLFLAGS+= -x


## Top-level targets

.PHONY: all
### Default target
all: build

# Strive for as much consistency as possible in development tasks between the local host
# and inside containers.  To that end, most of the `*-docker` container target recipes
# should run the corresponding `*-local` local host target recipes inside the
# development container.  Top level targets, like `test`, should run as much as possible
# inside the development container.

.PHONY: build
### Set up everything for development from a checkout, local and in containers
build: ./.git/hooks/pre-commit build-docker

.PHONY: build-docker
### Set up for development in Docker containers
build-docker: build-pkgs
	$(MAKE) -e -j PYTHON_WHEEL="$(call current_pkg,.whl)" \
	    DOCKER_BUILD_ARGS="--progress plain" \
	    $(PYTHON_MINORS:%=build-docker-%)
.PHONY: $(PYTHON_MINORS:%=build-docker-%)
### Set up for development in a Docker container for one Python version
$(PYTHON_MINORS:%=build-docker-%):
	$(MAKE) -e \
	    PYTHON_MINORS="$(@:build-docker-%=%)" \
	    PYTHON_MINOR="$(@:build-docker-%=%)" \
	    PYTHON_ENV="py$(subst .,,$(@:build-docker-%=%))" \
	    "./var/docker/py$(subst .,,$(@:build-docker-%=%))/log/build-user.log"
.PHONY: $(DOCKER_REGISTRIES:%=build-docker-tags-%)
### Print the list of image tags for the current registry and variant
$(DOCKER_REGISTRIES:%=build-docker-tags-%):
	docker_image=$(DOCKER_IMAGE_$(@:build-docker-tags-%=%))
	export VERSION=$$(./.tox/build/bin/cz version --project)
	major_version=$$(echo $${VERSION} | sed -nE 's|([0-9]+).*|\1|p')
	minor_version=$$(
	    echo $${VERSION} | sed -nE 's|([0-9]+\.[0-9]+).*|\1|p'
	)
	echo $${docker_image}:$(DOCKER_VARIANT_PREFIX)$(PYTHON_ENV)-$(VCS_BRANCH)
ifeq ($(VCS_BRANCH),master)
# Only update tags end users may depend on to be stable from the `master` branch
	echo $${docker_image}:$(DOCKER_VARIANT_PREFIX)$(PYTHON_ENV)-$${minor_version}
	echo $${docker_image}:$(DOCKER_VARIANT_PREFIX)$(PYTHON_ENV)-$${major_version}
	echo $${docker_image}:$(DOCKER_VARIANT_PREFIX)$(PYTHON_ENV)
endif
# This variant is the default used for tags such as `latest`
ifeq ($(PYTHON_ENV),$(PYTHON_LATEST_ENV))
	echo $${docker_image}:$(DOCKER_VARIANT_PREFIX)$(VCS_BRANCH)
ifeq ($(VCS_BRANCH),master)
	echo $${docker_image}:$(DOCKER_VARIANT_PREFIX)$${minor_version}
	echo $${docker_image}:$(DOCKER_VARIANT_PREFIX)$${major_version}
ifeq ($(DOCKER_VARIANT),)
	echo $${docker_image}:latest
else
	echo $${docker_image}:$(DOCKER_VARIANT)
endif
endif
endif
.PHONY: build-docker-tags
### Print the list of image tags for the current registry and variant
build-docker-tags:
	$(MAKE) $(DOCKER_REGISTRIES:%=build-docker-tags-%)

.PHONY: $(PYTHON_ENVS:%=build-requirements-%)
### Compile fixed/pinned dependency versions if necessary
$(PYTHON_ENVS:%=build-requirements-%):
# Avoid parallel tox recreations stomping on each other
	$(MAKE) "$(@:build-requirements-%=./var/log/tox/%/build.log)"
	targets="./requirements/$(@:build-requirements-%=%)/user.txt \
	    ./requirements/$(@:build-requirements-%=%)/devel.txt \
	    ./requirements/$(@:build-requirements-%=%)/build.txt \
	    ./build-host/requirements-$(@:build-requirements-%=%).txt"
# Workaround race conditions in pip's HTTP file cache:
# https://github.com/pypa/pip/issues/6970#issuecomment-527678672
	$(MAKE) -e -j $${targets} ||
	    $(MAKE) -e -j $${targets} ||
	    $(MAKE) -e -j $${targets}

.PHONY: $(PYTHON_MINORS:%=build-docker-requirements-%)
### Pull container images and compile fixed/pinned dependency versions if necessary
$(PYTHON_MINORS:%=build-docker-requirements-%): ./.env
	export PYTHON_MINOR="$(@:build-docker-requirements-%=%)"
	export PYTHON_ENV="py$(subst .,,$(@:build-docker-requirements-%=%))"
	$(MAKE) build-docker-volumes-$${PYTHON_ENV}
	docker compose run $(DOCKER_COMPOSE_RUN_ARGS) -T \
	    python-project-structure-devel make -e \
	    PYTHON_MINORS="$(@:build-docker-requirements-%=%)" \
	    PIP_COMPILE_ARGS="$(PIP_COMPILE_ARGS)" \
	    build-requirements-py$(subst .,,$(@:build-docker-requirements-%=%))

.PHONY: build-docker-pull
### Pull the development image and simulate as if it had been built here
build-docker-pull: ./.env build-docker-volumes-$(PYTHON_ENV) \
		./var/log/tox/build/build.log
	export VERSION=$$(./.tox/build/bin/cz version --project)
	docker compose pull python-project-structure-devel
	mkdir -pv "./var/docker/$(PYTHON_ENV)/log/"
	touch "./var/docker/$(PYTHON_ENV)/log/build-devel.log" \
	    "./var/docker/$(PYTHON_ENV)/log/rebuild.log"
	$(MAKE) -e "./var/docker/$(PYTHON_ENV)/.tox/$(PYTHON_ENV)/bin/activate"

.PHONY: build-pkgs
### Ensure the built package is current when used outside of tox
build-pkgs: build-docker-volumes-$(PYTHON_ENV) build-docker-pull
# Defined as a .PHONY recipe so that multiple targets can depend on this as a
# pre-requisite and it will only be run once per invocation.
	mkdir -pv "./dist/"
# Retrieve VCS data needed for versioning (tags) and release (release notes)
	git fetch --tags origin "$(VCS_BRANCH)"
# Build Python packages/distributions from the development Docker container for
# consistency/reproducibility.
	docker compose run $(DOCKER_COMPOSE_RUN_ARGS) -T \
	    python-project-structure-devel tox run -e "$(PYTHON_ENV)" --pkg-only
# Copy the wheel to a location accessible to all containers:
	cp -lfv "$$(
	    ls -t ./var/docker/$(PYTHON_ENV)/.tox/.pkg/dist/*.whl | head -n 1
	)" "./dist/"
# Also build the source distribution:
	docker compose run $(DOCKER_COMPOSE_RUN_ARGS) -T \
	    python-project-structure-devel \
	    tox run -e "$(PYTHON_ENV)" --override "testenv.package=sdist" --pkg-only
	cp -lfv "$$(
	    ls -t ./var/docker/$(PYTHON_ENV)/.tox/.pkg/dist/*.tar.gz | head -n 1
	)" "./dist/"

.PHONY: build-bump
### Bump the package version if on a branch that should trigger a release
<<<<<<< HEAD
build-bump: \
		~/.gitconfig ./var/log/git-remotes.log \
		./var/log/tox/build/build.log build-docker-pull
=======
build-bump: ~/.gitconfig ./var/log/tox/build/build.log \
		build-docker-volumes-$(PYTHON_ENV) build-docker-pull
>>>>>>> c1ccdd19
# Retrieve VCS data needed for versioning (tags) and release (release notes)
	git_fetch_args=--tags
	if [ "$$(git rev-parse --is-shallow-repository)" == "true" ]
	then
	    git_fetch_args+=" --unshallow"
	fi
	git fetch $${git_fetch_args} origin "$(TOWNCRIER_COMPARE_BRANCH)"
# Check if the conventional commits since the last release require new release and thus
# a version bump:
	if ! $(TOX_EXEC_BUILD_ARGS) python ./bin/cz-check-bump
	then
	    exit
	fi
# Collect the versions involved in this release according to conventional commits:
	cz_bump_args="--check-consistency --no-verify"
ifneq ($(VCS_BRANCH),master)
	cz_bump_args+=" --prerelease beta"
endif
ifeq ($(RELEASE_PUBLISH),true)
	cz_bump_args+=" --gpg-sign"
# Import the private signing key from CI secrets
	$(MAKE) -e ./var/log/gpg-import.log
endif
	docker compose run $(DOCKER_COMPOSE_RUN_ARGS) python-project-structure-devel \
	    $(TOX_EXEC_ARGS) \
	    towncrier check --compare-with "origin/$(TOWNCRIER_COMPARE_BRANCH)"
	if ! git diff --cached --exit-code
	then
	    set +x
	    echo "CRITICAL: Cannot bump version with staged changes"
	    false
	fi
ifeq ($(RELEASE_PUBLISH),true)
# Capture the release notes for *just this* release for creating the GitHub release.
# Have to run before the real `$ towncrier build` run without the `--draft` option
# because after that the `newsfragments` will have been deleted.
	docker compose run --rm python-project-structure-devel $(TOX_EXEC_ARGS) \
	    towncrier build --version "$${next_version}" --draft --yes \
	        >"./NEWS-release.rst"
# Build and stage the release notes to be commited by `$ cz bump`
	next_version=$$(
	    $(TOX_EXEC_BUILD_ARGS) cz bump $${cz_bump_args} --yes --dry-run |
	    sed -nE 's|.* ([^ ]+) *→ *([^ ]+).*|\2|p'
	) || true
	docker compose run $(DOCKER_COMPOSE_RUN_ARGS) python-project-structure-devel \
	    $(TOX_EXEC_ARGS) towncrier build --version "$${next_version}" --yes
# Increment the version in VCS
	$(TOX_EXEC_BUILD_ARGS) cz bump $${cz_bump_args}
# Ensure the container image reflects the version bump but we don't need to update the
# requirements again.
	touch \
	    $(PYTHON_ENVS:%=./requirements/%/user.txt) \
	    $(PYTHON_ENVS:%=./requirements/%/devel.txt) \
	    $(PYTHON_ENVS:%=./build-host/requirements-%.txt)
ifneq ($(CI),true)
# If running under CI/CD then the image will be updated in the next pipeline stage.
# For testing locally, however, ensure the image is up-to-date for subsequent recipes.
	$(MAKE) -e "./var/docker/$(PYTHON_ENV)/log/build-user.log"
endif
# The VCS remote should reflect the release before the release is published to ensure
# that a published release is never *not* reflected in VCS.  Also ensure the tag is in
# place on any mirrors, using multiple `pushurl` remotes, for those project hosts as
# well:
	git push --no-verify -o "ci.skip" --tags "origin" "HEAD:$(VCS_BRANCH)"
endif

.PHONY: start
### Run the local development end-to-end stack services in the background as daemons
start: build-docker-volumes-$(PYTHON_ENV) build-docker-$(PYTHON_MINOR) ./.env
	docker compose down
	docker compose up -d
.PHONY: run
### Run the local development end-to-end stack services in the foreground for debugging
run: build-docker-volumes-$(PYTHON_ENV) build-docker-$(PYTHON_MINOR) ./.env
	docker compose down
	docker compose up

.PHONY: check-push
### Perform any checks that should only be run before pushing
check-push: build-docker-volumes-$(PYTHON_ENV) build-docker-$(PYTHON_MINOR) ./.env
	if $(TOX_EXEC_BUILD_ARGS) python ./bin/cz-check-bump
	then
	    docker compose run $(DOCKER_COMPOSE_RUN_ARGS) \
	        python-project-structure-devel $(TOX_EXEC_ARGS) \
	        towncrier check --compare-with "origin/$(TOWNCRIER_COMPARE_BRANCH)"
	fi
.PHONY: check-clean
### Confirm that the checkout is free of uncommitted VCS changes
check-clean:
	if [ -n "$$(git status --porcelain)" ]
	then
	    set +x
	    echo "Checkout is not clean"
	    false
	fi

.PHONY: release
### Publish installable Python packages to PyPI and container images to Docker Hub
release: release-python
	$(MAKE) -e release-docker

.PHONY: release-python
### Publish installable Python packages to PyPI
<<<<<<< HEAD
release-python: \
		~/.pypirc ./var/log/codecov-install.log ./var/log/tox/build/build.log \
		build-pkgs ./.env $(DOCKER_VOLUMES)
# Upload any build or test artifacts to CI/CD providers
ifeq ($(GITLAB_CI),true)
	codecov --nonZero -t "$(CODECOV_TOKEN)" \
	    --file "./build/$(PYTHON_ENV)/coverage.xml"
endif
ifeq ($(RELEASE_PUBLISH),true)
# Import the private signing key from CI secrets
	$(MAKE) -e ./var/log/gpg-import.log
endif
=======
release-python: ./var/log/tox/build/build.log build-pkgs ~/.pypirc
>>>>>>> c1ccdd19
# https://twine.readthedocs.io/en/latest/#using-twine
	$(TOX_EXEC_BUILD_ARGS) twine check \
	    "$(call current_pkg,.whl)" "$(call current_pkg,.tar.gz)"
	$(MAKE) "check-clean"
# Only release from the `master` or `develop` branches:
ifeq ($(RELEASE_PUBLISH),true)
# https://twine.readthedocs.io/en/latest/#using-twine
	$(TOX_EXEC_BUILD_ARGS) twine upload -s -r "$(PYPI_REPO)" \
	    "$(call current_pkg,.whl)" "$(call current_pkg,.tar.gz)"
	export VERSION=$$(./.tox/build/bin/cz version --project)
# Create a GitLab release
	./.tox/build/bin/twine upload -s -r "gitlab" ./dist/python?project?structure-*
	release_cli_args="--description ./NEWS-release.rst"
	release_cli_args+=" --tag-name v$${VERSION}"
	release_cli_args+=" --assets-link {\
	\"name\":\"PyPI\",\
	\"url\":\"https://$(PYPI_HOSTNAME)/project/$(CI_PROJECT_NAME)/$${VERSION}/\",\
	\"link_type\":\"package\"\
	}"
	release_cli_args+=" --assets-link {\
	\"name\":\"GitLab-PyPI-Package-Registry\",\
	\"url\":\"$(CI_SERVER_URL)/$(CI_PROJECT_PATH)/-/packages/\",\
	\"link_type\":\"package\"\
	}"
	release_cli_args+=" --assets-link {\
	\"name\":\"Docker-Hub-Container-Registry\",\
	\"url\":\"https://hub.docker.com/r/merpatterson/$(CI_PROJECT_NAME)/tags\",\
	\"link_type\":\"image\"\
	}"
	docker compose run --rm gitlab-release-cli release-cli \
	    --server-url "$(CI_SERVER_URL)" --project-id "$(CI_PROJECT_ID)" \
	    create $${release_cli_args}
# Create a GitHub release
	gh release create "v$${VERSION}" $(GITHUB_RELEASE_ARGS) \
	    --notes-file "./NEWS-release.rst" ./dist/python?project?structure-*
endif

.PHONY: release-docker
### Publish all container images to all container registries
release-docker: build-docker-volumes-$(PYTHON_ENV) build-docker \
		$(DOCKER_REGISTRIES:%=./var/log/docker-login-%.log)
	$(MAKE) -e -j $(PYTHON_MINORS:%=release-docker-%)
.PHONY: $(PYTHON_MINORS:%=release-docker-%)
### Publish the container images for one Python version to all container registry
$(PYTHON_MINORS:%=release-docker-%): $(DOCKER_REGISTRIES:%=./var/log/docker-login-%.log)
	export PYTHON_ENV="py$(subst .,,$(@:release-docker-%=%))"
	$(MAKE) -e -j $(DOCKER_REGISTRIES:%=release-docker-registry-%)
ifeq ($${PYTHON_ENV},$(PYTHON_LATEST_ENV))
	docker compose run $(DOCKER_COMPOSE_RUN_ARGS) docker-pushrm
endif
.PHONY: $(DOCKER_REGISTRIES:%=release-docker-registry-%)
### Publish all container images to one container registry
$(DOCKER_REGISTRIES:%=release-docker-registry-%):
# https://docs.docker.com/docker-hub/#step-5-build-and-push-a-container-image-to-docker-hub-from-your-computer
	$(MAKE) "./var/log/docker-login-$(@:release-docker-registry-%=%).log"
	for user_tag in $$(
	    $(MAKE) -e --no-print-directory \
	        build-docker-tags-$(@:release-docker-registry-%=%)
	)
	do
	    docker push "$${user_tag}"
	done
	for devel_tag in $$(
	    $(MAKE) -e DOCKER_VARIANT="devel" --no-print-directory \
	        build-docker-tags-$(@:release-docker-registry-%=%)
	)
	do
	    docker push "$${devel_tag}"
	done

.PHONY: format
### Automatically correct code in this checkout according to linters and style checkers
format:  ./var/log/tox/$(PYTHON_ENV)/build.log
	$(TOX_EXEC_ARGS) autoflake -r -i --remove-all-unused-imports \
		--remove-duplicate-keys --remove-unused-variables \
		--remove-unused-variables "./src/pythonprojectstructure/"
	$(TOX_EXEC_ARGS) autopep8 -v -i -r "./src/pythonprojectstructure/"
	$(TOX_EXEC_ARGS) black "./src/pythonprojectstructure/"

.PHONY: lint-docker
### Check the style and content of the `./Dockerfile*` files
lint-docker: ./.env build-docker-volumes-$(PYTHON_ENV)
	docker compose run $(DOCKER_COMPOSE_RUN_ARGS) hadolint \
	    hadolint "./Dockerfile"
	docker compose run $(DOCKER_COMPOSE_RUN_ARGS) hadolint \
	    hadolint "./Dockerfile.devel"
	docker compose run $(DOCKER_COMPOSE_RUN_ARGS) hadolint \
	    hadolint "./build-host/Dockerfile"

.PHONY: test
### Format the code and run the full suite of tests, coverage checks, and linters
test: lint-docker test-docker
.PHONY: test-docker
### Format the code and run the full suite of tests, coverage checks, and linters
test-docker: build-pkgs
	$(MAKE) -e -j PYTHON_WHEEL="$(call current_pkg,.whl)" \
	    DOCKER_BUILD_ARGS="--progress plain" \
	    $(PYTHON_MINORS:%=test-docker-%)
.PHONY: $(PYTHON_MINORS:%=test-docker-%)
### Run the full suite of tests inside a docker container for this Python version
$(PYTHON_MINORS:%=test-docker-%):
	$(MAKE) -e \
	    PYTHON_MINORS="$(@:test-docker-%=%)" \
	    PYTHON_MINOR="$(@:test-docker-%=%)" \
	    PYTHON_ENV="py$(subst .,,$(@:test-docker-%=%))" \
	    test-docker-pyminor
.PHONY: test-docker-pyminor
test-docker-pyminor: build-docker-volumes-$(PYTHON_ENV) build-docker-$(PYTHON_MINOR)
	docker_run_args="--rm"
	if [ ! -t 0 ]
	then
# No fancy output when running in parallel
	    docker_run_args+=" -T"
	fi
# Ensure the dist/package has been correctly installed in the image
	docker compose run --no-deps $${docker_run_args} python-project-structure \
	    python -m pythonprojectstructure --help
	docker compose run --no-deps $${docker_run_args} python-project-structure \
	    python-project-structure --help
# Run from the development Docker container for consistency
	docker compose run $${docker_run_args} python-project-structure-devel \
	    make -e PYTHON_MINORS="$(PYTHON_MINORS)" PYTHON_WHEEL="$(PYTHON_WHEEL)" \
	        test-local
.PHONY: test-local
### Run the full suite of tests on the local host
test-local:
	tox $(TOX_RUN_ARGS) -e "$(TOX_ENV_LIST)"
.PHONY: test-debug
### Run tests in the main/default environment and invoke the debugger on errors/failures
test-debug: ./var/log/tox/$(PYTHON_ENV)/editable.log
	$(TOX_EXEC_ARGS) pytest --pdb

.PHONY: upgrade
### Update all fixed/pinned dependencies to their latest available versions
upgrade: ./.env build-docker-volumes-$(PYTHON_ENV)
	touch "./setup.cfg" "./requirements/build.txt.in" \
	    "./build-host/requirements.txt.in"
ifeq ($(CI),true)
# Pull separately to reduce noisy interactive TTY output where it shouldn't be:
	docker compose pull --quiet python-project-structure-devel
endif
	docker compose create python-project-structure-devel
# Ensure the network is create first to avoid race conditions
	docker compose create python-project-structure-devel
	$(MAKE) -e PIP_COMPILE_ARGS="--upgrade" -j \
	    $(PYTHON_MINORS:%=build-docker-requirements-%)
# Update VCS hooks from remotes to the latest tag.
	$(TOX_EXEC_BUILD_ARGS) pre-commit autoupdate
.PHONY: upgrade-branch
### Reset an upgrade branch, commit upgraded dependencies on it, and push for review
upgrade-branch: ~/.gitconfig ./var/log/git-remotes.log
	git fetch "origin" "$(VCS_BRANCH)"
	remote_branch_exists=false
	if git fetch "origin" "$(VCS_BRANCH)-upgrade"
	then
	    remote_branch_exists=true
	fi
	if git show-ref -q --heads "$(VCS_BRANCH)-upgrade"
	then
# Reset an existing local branch to the latest upstream before upgrading
	    git checkout "$(VCS_BRANCH)-upgrade"
	    git reset --hard "origin/$(VCS_BRANCH)"
	else
# Create a new local branch from the latest upstream before upgrading
	    git checkout -b "$(VCS_BRANCH)-upgrade" "origin/$(VCS_BRANCH)"
	fi
	$(MAKE) TEMPLATE_IGNORE_EXISTING="true" upgrade
	if $(MAKE) "check-clean"
	then
# No changes from upgrade, exit successfully but push nothing
	    exit
	fi
# Commit the upgrade changes
	echo "Upgrade all requirements and dependencies to the latest versions." \
	    >"./src/pythonprojectstructure/newsfragments/upgrade-requirements.bugfix.rst"
	git add --update './build-host/requirements-*.txt' './requirements/*/*.txt' \
	    "./.pre-commit-config.yaml"
	git add \
	    "./src/pythonprojectstructure/newsfragments/upgrade-requirements.bugfix.rst"
	git commit --all --signoff -m \
	    "fix(deps): Upgrade requirements latest versions"
# Fail if upgrading left untracked files in VCS
	$(MAKE) "check-clean"
# Push any upgrades to the remote for review.  Specify both the ref and the expected ref
# for `--force-with-lease=...` to support pushing to multiple mirrors/remotes via
# multiple `pushUrl`:
	git_push_args="--no-verify"
	if [ "$${remote_branch_exists=true}" == "true" ]
	then
	    git_push_args+=" \
	        --force-with-lease=$(VCS_BRANCH)-upgrade:origin/$(VCS_BRANCH)-upgrade"
	fi
	git push $${git_push_args} "origin" "HEAD:$(VCS_BRANCH)-upgrade"

# TEMPLATE: Run this once for your project.  See the `./var/log/docker-login*.log`
# targets for the authentication environment variables that need to be set or just login
# to those container registries manually and touch these targets.
.PHONY: bootstrap-project
### Run any tasks needed to be run once for a given project by a maintainer
bootstrap-project: \
		./var/log/docker-login-GITLAB.log \
		./var/log/docker-login-GITHUB.log
# Initially seed the build host Docker image to bootstrap CI/CD environments
# GitLab CI/CD:
	$(MAKE) -C "./build-host/" DOCKER_IMAGE="$(DOCKER_IMAGE_GITLAB)" release
# GitHub Actions:
	$(MAKE) -C "./build-host/" DOCKER_IMAGE="$(DOCKER_IMAGE_GITHUB)" release

.PHONY: clean
### Restore the checkout to a state as close to an initial clone as possible
clean:
	docker compose down --remove-orphans --rmi "all" -v || true
	$(TOX_EXEC_BUILD_ARGS) pre-commit uninstall \
	    --hook-type "pre-commit" --hook-type "commit-msg" --hook-type "pre-push" \
	    || true
	$(TOX_EXEC_BUILD_ARGS) pre-commit clean || true
	git clean -dfx -e "var/" -e ".env"
	rm -rfv "./var/log/"
	rm -rf "./var/docker/"


## Utility targets

.PHONY: expand-template
## Create a file from a template replacing environment variables
expand-template: $(HOME)/.local/var/log/python-project-structure-host-install.log
	set +x
	if [ -e "$(target)" ]
	then
ifeq ($(TEMPLATE_IGNORE_EXISTING),true)
	    exit
else
	    envsubst <"$(template)" | diff -u "$(target)" "-" || true
	    echo "ERROR: Template $(template) has been updated:"
	    echo "       Reconcile changes and \`$$ touch $(target)\`:"
	    false
endif
	fi
	envsubst <"$(template)" >"$(target)"


## Real targets

# Manage fixed/pinned versions in `./requirements/**.txt` files.  Has to be run for each
# python version in the virtual environment for that Python version:
# https://github.com/jazzband/pip-tools#cross-environment-usage-of-requirementsinrequirementstxt-and-pip-compile
$(PYTHON_ENVS:%=./requirements/%/devel.txt): ./pyproject.toml ./setup.cfg ./tox.ini
	true DEBUG Updated prereqs: $(?)
	$(MAKE) "$(@:requirements/%/devel.txt=./var/log/tox/%/build.log)"
	./.tox/$(@:requirements/%/devel.txt=%)/bin/pip-compile \
	    --resolver "backtracking" $(PIP_COMPILE_ARGS) --extra "devel" \
	    --output-file "$(@)" "$(<)"
	mkdir -pv "./var/log/"
	touch "./var/log/rebuild.log"
$(PYTHON_ENVS:%=./requirements/%/user.txt): ./pyproject.toml ./setup.cfg ./tox.ini
	true DEBUG Updated prereqs: $(?)
	$(MAKE) "$(@:requirements/%/user.txt=./var/log/tox/%/build.log)"
	./.tox/$(@:requirements/%/user.txt=%)/bin/pip-compile \
	    --resolver "backtracking" $(PIP_COMPILE_ARGS) --output-file "$(@)" "$(<)"
	mkdir -pv "./var/log/"
	touch "./var/log/rebuild.log"
$(PYTHON_ENVS:%=./build-host/requirements-%.txt): ./build-host/requirements.txt.in
	true DEBUG Updated prereqs: $(?)
	$(MAKE) "$(@:build-host/requirements-%.txt=./var/log/tox/%/build.log)"
	./.tox/$(@:build-host/requirements-%.txt=%)/bin/pip-compile \
	    --resolver "backtracking" $(PIP_COMPILE_ARGS) --output-file "$(@)" "$(<)"
# Only update the installed tox version for the latest/host/main/default Python version
	if [ "$(@:build-host/requirements-%.txt=%)" = "$(PYTHON_ENV)" ]
	then
# Don't install tox into one of it's own virtual environments
	    if [ -n "$${VIRTUAL_ENV:-}" ]
	    then
	        pip_bin="$$(which -a pip | grep -v "^$${VIRTUAL_ENV}/bin/" | head -n 1)"
	    else
	        pip_bin="pip"
	    fi
	    "$${pip_bin}" install -r "$(@)"
	fi
	mkdir -pv "./var/log/"
	touch "./var/log/rebuild.log"
$(PYTHON_ENVS:%=./requirements/%/build.txt): ./requirements/build.txt.in
	true DEBUG Updated prereqs: $(?)
	$(MAKE) "$(@:requirements/%/build.txt=./var/log/tox/%/build.log)"
	./.tox/$(@:requirements/%/build.txt=%)/bin/pip-compile \
	    --resolver "backtracking" $(PIP_COMPILE_ARGS) --output-file "$(@)" "$(<)"

$(PYTHON_ALL_ENVS:%=./var/log/tox/%/build.log):
	$(MAKE) "$(HOME)/.local/var/log/python-project-structure-host-install.log"
	mkdir -pv "$(dir $(@))"
	tox run $(TOX_EXEC_OPTS) -e "$(@:var/log/tox/%/build.log=%)" --notest |
	    tee -a "$(@)"
# Workaround tox's `usedevelop = true` not working with `./pyproject.toml`
$(PYTHON_ENVS:%=./var/log/tox/%/editable.log):
	$(MAKE) "$(HOME)/.local/var/log/python-project-structure-host-install.log"
	mkdir -pv "$(dir $(@))"
	tox exec $(TOX_EXEC_OPTS) -e "$(@:var/log/tox/%/editable.log=%)" -- \
	    pip install -e "./" | tee -a "$(@)"

# Docker targets
# Build the development image:
./var/docker/$(PYTHON_ENV)/log/build-devel.log: \
		./Dockerfile.devel ./.dockerignore ./bin/entrypoint \
		./pyproject.toml ./setup.cfg ./tox.ini \
		./build-host/requirements.txt.in ./docker-compose.yml \
		./docker-compose.override.yml ./.env \
		./var/docker/$(PYTHON_ENV)/log/rebuild.log
	true DEBUG Updated prereqs: $(?)
	$(MAKE) build-docker-volumes-$(PYTHON_ENV) "./var/log/tox/build/build.log"
	mkdir -pv "$(dir $(@))"
# Workaround issues with local images and the development image depending on the end
# user image.  It seems that `depends_on` isn't sufficient.
	$(MAKE) $(HOME)/.local/var/log/python-project-structure-host-install.log
# Retrieve VCS data needed for versioning (tags) and release (release notes)
	git fetch --tags origin "$(VCS_BRANCH)"
	export VERSION=$$(./.tox/build/bin/cz version --project)
# https://github.com/moby/moby/issues/39003#issuecomment-879441675
	docker_build_args="$(DOCKER_BUILD_ARGS) \
	    --build-arg BUILDKIT_INLINE_CACHE=1 \
	    --build-arg PYTHON_MINOR=$(PYTHON_MINOR) \
	    --build-arg PYTHON_ENV=$(PYTHON_ENV) \
	    --build-arg VERSION=$${VERSION}"
ifeq ($(CI),true)
# Workaround broken interactive session detection
	docker pull "python:${PYTHON_MINOR}"
endif
	docker_build_devel_tags=""
	for devel_tag in $$(
	    $(MAKE) -e DOCKER_VARIANT="devel" --no-print-directory build-docker-tags
	)
	do
	    docker_build_devel_tags+="--tag $${devel_tag} "
	done
	docker_build_caches=""
ifeq ($(GITLAB_CI),true)
	$(MAKE) -e "./var/log/docker-login-GITLAB.log"
# Don't cache when building final releases on `master`
ifneq ($(VCS_BRANCH),master)
	docker pull "$(DOCKER_IMAGE_GITLAB):devel-$(PYTHON_ENV)-$(VCS_BRANCH)" || true
	docker_build_caches+=" --cache-from \
	$(DOCKER_IMAGE_GITLAB):devel-$(PYTHON_ENV)-$(VCS_BRANCH)"
endif
endif
ifeq ($(GITHUB_ACTIONS),true)
	$(MAKE) -e "./var/log/docker-login-GITHUB.log"
ifneq ($(VCS_BRANCH),master)
	docker pull "$(DOCKER_IMAGE_GITHUB):devel-$(PYTHON_ENV)-$(VCS_BRANCH)" || true
	docker_build_caches+=" --cache-from \
	$(DOCKER_IMAGE_GITHUB):devel-$(PYTHON_ENV)-$(VCS_BRANCH)"
endif
endif
	docker buildx build --pull $${docker_build_args} $${docker_build_devel_tags} \
	    $${docker_build_caches} --file "./Dockerfile.devel" "./"
# Ensure any subsequent builds have optimal caches
ifeq ($(GITLAB_CI),true)
	docker push "$(DOCKER_IMAGE_GITLAB):devel-$(PYTHON_ENV)-$(VCS_BRANCH)"
endif
ifeq ($(GITHUB_ACTIONS),true)
	docker push "$(DOCKER_IMAGE_GITHUB):devel-$(PYTHON_ENV)-$(VCS_BRANCH)"
endif
	date >>"$(@)"
# Update the pinned/frozen versions, if needed, using the container.  If changed, then
# we may need to re-build the container image again to ensure it's current and correct.
ifeq ($(BUILD_REQUIREMENTS),true)
	docker compose run $(DOCKER_COMPOSE_RUN_ARGS) -T \
	    python-project-structure-devel make -e PYTHON_MINORS="$(PYTHON_MINOR)" \
	    build-requirements-$(PYTHON_ENV)
	$(MAKE) -e "$(@)"
endif
# Build the end-user image:
./var/docker/$(PYTHON_ENV)/log/build-user.log: \
		./var/docker/$(PYTHON_ENV)/log/build-devel.log ./Dockerfile \
		./var/docker/$(PYTHON_ENV)/log/rebuild.log
	true DEBUG Updated prereqs: $(?)
	$(MAKE) "./var/log/tox/build/build.log"
	mkdir -pv "$(dir $(@))"
	export VERSION=$$(./.tox/build/bin/cz version --project)
# https://github.com/moby/moby/issues/39003#issuecomment-879441675
	docker_build_args="$(DOCKER_BUILD_ARGS) \
	    --build-arg BUILDKIT_INLINE_CACHE=1 \
	    --build-arg PYTHON_MINOR=$(PYTHON_MINOR) \
	    --build-arg PYTHON_ENV=$(PYTHON_ENV) \
	    --build-arg VERSION=$${VERSION}"
# Build the end-user image now that all required artifacts are built"
ifeq ($(PYTHON_WHEEL),)
	$(MAKE) -e "build-pkgs"
	PYTHON_WHEEL="$$(ls -t ./dist/*.whl | head -n 1)"
endif
	docker_build_user_tags=""
	for user_tag in $$($(MAKE) -e --no-print-directory build-docker-tags)
	do
	    docker_build_user_tags+="--tag $${user_tag} "
	done
	docker_build_caches=""
ifeq ($(GITLAB_CI),true)
ifneq ($(VCS_BRANCH),master)
	docker pull "$(DOCKER_IMAGE_GITLAB):$(PYTHON_ENV)-$(VCS_BRANCH)" || true
	docker_build_caches+=" \
	--cache-from $(DOCKER_IMAGE_GITLAB):$(PYTHON_ENV)-$(VCS_BRANCH)"
endif
endif
ifeq ($(GITHUB_ACTIONS),true)
ifneq ($(VCS_BRANCH),master)
# Can't use the GitHub Actions cache when we're only pushing images from GitLab CI/CD
	docker pull "$(DOCKER_IMAGE_GITHUB):$(PYTHON_ENV)-$(VCS_BRANCH)" || true
	docker_build_caches+=" \
	--cache-from $(DOCKER_IMAGE_GITHUB):$(PYTHON_ENV)-$(VCS_BRANCH)"
endif
endif
	docker buildx build --pull $${docker_build_args} $${docker_build_user_tags} \
	    --build-arg PYTHON_WHEEL="$${PYTHON_WHEEL}" $${docker_build_caches} "./"
# Ensure any subsequent builds have optimal caches
ifeq ($(GITLAB_CI),true)
	docker push "$(DOCKER_IMAGE_GITLAB):$(PYTHON_ENV)-$(VCS_BRANCH)"
endif
ifeq ($(GITHUB_ACTIONS),true)
	docker push "$(DOCKER_IMAGE_GITHUB):$(PYTHON_ENV)-$(VCS_BRANCH)"
endif
	date >>"$(@)"
# The images install the host requirements, reflect that in the bind mount volumes
	date >>"$(@:%/build.log=%/host-install.log)"

.PHONY: $(PYTHON_ENVS:%=build-docker-volumes-%)
### Ensure access permissions to build artifacts in Python version container volumes
# If created by `# dockerd`, they end up owned by `root`.
$(PYTHON_ENVS:%=build-docker-volumes-%): \
		./var/ ./src/python_project_structure.egg-info/ ./.tox/
	$(MAKE) \
	    $(@:build-docker-volumes-%=./var/docker/%/) \
	    $(@:build-docker-volumes-%=./var/docker/%/python_project_structure.egg-info/) \
	    $(@:build-docker-volumes-%=./var/docker/%/.tox/)
./var/ $(PYTHON_ENVS:%=./var/docker/%/) \
./src/python_project_structure.egg-info/ \
$(PYTHON_ENVS:%=./var/docker/%/python_project_structure.egg-info/) \
./.tox/ $(PYTHON_ENVS:%=./var/docker/%/.tox/):
	mkdir -pv "$(@)"

# Marker file used to trigger the rebuild of the image for just one Python version.
# Useful to workaround async timestamp issues when running jobs in parallel.
./var/docker/$(PYTHON_ENV)/log/rebuild.log:
	mkdir -pv "$(dir $(@))"
	date >>"$(@)"

# Target for use as a prerequisite in host targets that depend on the virtualenv having
# been built.
$(PYTHON_ALL_ENVS:%=./var/docker/%/.tox/%/bin/activate):
	python_env=$(notdir $(@:%/bin/activate=%))
	$(MAKE) build-docker-volumes-$(PYTHON_ENV) \
	    "./var/docker/$${python_env}/log/build-devel.log"
	docker compose run $(DOCKER_COMPOSE_RUN_ARGS) -T \
	    python-project-structure-devel make -e PYTHON_MINORS="$(PYTHON_MINOR)" \
	    "./var/log/tox/$${python_env}/build.log"

# Local environment variables from a template
./.env: ./.env.in
	$(MAKE) -e "template=$(<)" "target=$(@)" expand-template

# Perform any one-time local checkout set up
$(HOME)/.local/var/log/python-project-structure-host-install.log:
	mkdir -pv "$(dir $(@))"
# Bootstrap the minimum Python environment
	(
	    if ! which pip
	    then
	        if which apk
	        then
	            sudo apk update
	            sudo apk add "gettext" "py3-pip" "gnupg" "github-cli" "curl"
	        elif which apt-get
	        then
	            sudo apt-get update
	            sudo apt-get install -y \
	                "gettext-base" "python3-pip" "gnupg" "gh" "curl"
	        else
	            set +x
	            echo "ERROR: OS not supported for installing host dependencies"
	            false
	        fi
	    fi
	    if [ -e ./build-host/requirements-$(PYTHON_HOST_ENV).txt ]
	    then
	        pip install -r "./build-host/requirements-$(PYTHON_HOST_ENV).txt"
	    else
	        pip install -r "./build-host/requirements.txt.in"
	    fi
	) | tee -a "$(@)"

./var/log/codecov-install.log:
	mkdir -pv "$(dir $(@))"
# Install the code test coverage publishing tool
	(
	    if ! which codecov
	    then
	        mkdir -pv ~/.local/bin/
# https://docs.codecov.com/docs/codecov-uploader#using-the-uploader-with-codecovio-cloud
	        if which brew
	        then
# Mac OS X
	            curl --output-dir ~/.local/bin/ -Os \
	                "https://uploader.codecov.io/latest/macos/codecov"
	        elif which apk
	        then
# Alpine
	            wget --directory-prefix ~/.local/bin/ \
	                "https://uploader.codecov.io/latest/alpine/codecov"
	        else
# Other Linux distributions
	            curl --output-dir ~/.local/bin/ -Os \
	                "https://uploader.codecov.io/latest/linux/codecov"
	        fi
	        chmod +x ~/.local/bin/codecov
	    fi
	    if ! which codecov
	    then
	        set +x
	        echo "ERROR: CodeCov CLI tool still not on PATH"
	        false
	    fi
	) | tee -a "$(@)"

./.git/hooks/pre-commit:
	$(MAKE) "./var/log/tox/build/build.log"
	$(TOX_EXEC_BUILD_ARGS) pre-commit install \
	    --hook-type "pre-commit" --hook-type "commit-msg" --hook-type "pre-push"

# Capture any project initialization tasks for reference.  Not actually usable.
./pyproject.toml:
	$(MAKE) "$(HOME)/.local/var/log/python-project-structure-host-install.log"
	$(TOX_EXEC_BUILD_ARGS) cz init

# Emacs editor settings
./.dir-locals.el: ./.dir-locals.el.in
	$(MAKE) -e "template=$(<)" "target=$(@)" expand-template

# User-created pre-requisites
~/.gitconfig:
	git config --global user.name "$(USER_FULL_NAME)"
	git config --global user.email "$(USER_EMAIL)"
./var/log/git-remotes.log:
ifeq ($(RELEASE_PUBLISH),true)
	set +x
ifneq ($(VCS_REMOTE_PUSH_URL),)
# Requires a Personal or Project Access Token in the GitLab CI/CD Variables.  That
# variable value should be prefixed with the token name as a HTTP `user:password`
# authentication string:
# https://stackoverflow.com/a/73426417/624787
	git remote set-url --push --add "origin" "$(VCS_REMOTE_PUSH_URL)"
endif
ifneq ($(GITHUB_ACTIONS),true)
ifneq ($(PROJECT_GITHUB_PAT),)
# Also push to the mirror with the `ci.skip` option to avoid redundant runs on the
# mirror.
	git remote set-url --push --add "origin" \
	    "https://$(PROJECT_GITHUB_PAT)@github.com/$(CI_PROJECT_PATH).git"
endif
endif
	set -x
# Fail fast if there's still no push access
	git push -o ci.skip --no-verify --tags "origin"
endif
~/.pypirc: ./home/.pypirc.in
	$(MAKE) -e "template=$(<)" "target=$(@)" expand-template

./var/log/docker-login-DOCKER.log: ./.env
	mkdir -pv "$(dir $(@))"
	set +x
	source "./.env"
	export DOCKER_PASS
	set -x
	printenv "DOCKER_PASS" | docker login -u "merpatterson" --password-stdin
	date | tee -a "$(@)"
./var/log/docker-login-GITLAB.log: ./.env
	mkdir -pv "$(dir $(@))"
	set +x
	source "./.env"
	export CI_REGISTRY_PASSWORD
	set -x
	printenv "CI_REGISTRY_PASSWORD" |
	    docker login -u "$(CI_REGISTRY_USER)" --password-stdin "$(CI_REGISTRY)"
	date | tee -a "$(@)"
./var/log/docker-login-GITHUB.log: ./.env
	mkdir -pv "$(dir $(@))"
	set +x
	source "./.env"
	export PROJECT_GITHUB_PAT
	set -x
	printenv "PROJECT_GITHUB_PAT" |
	    docker login -u "$(GITHUB_REPOSITORY_OWNER)" --password-stdin "ghcr.io"
	date | tee -a "$(@)"

# GPG signing key creation and management in CI
export GPG_PASSPHRASE=
./var/ci-cd-signing-subkey.asc:
# We need a private key in the CI/CD environment for signing release commits and
# artifacts.  Use a subkey so that it can be revoked without affecting your main key.
# This recipe captures what I had to do to export a private signing subkey.  It's not
# widely tested so it should probably only be used for reference.  It worked for me but
# the risk is leaking your main private key so double and triple check all your
# assumptions and results.
# 1. Create a signing subkey with a NEW, SEPARATE passphrase:
#    https://wiki.debian.org/Subkeys#How.3F
# 2. Get the long key ID for that private subkey:
#	gpg --list-secret-keys --keyid-format "LONG"
# 3. Export *just* that private subkey and verify that the main secret key packet is the
#    GPG dummy packet and that the only other private key included is the intended
#    subkey:
#	gpg --armor --export-secret-subkeys "$(GPG_SIGNING_KEYID)!" |
#	    gpg --list-packets
# 4. Export that key as text to a file:
	gpg --armor --export-secret-subkeys "$(GPG_SIGNING_KEYID)!" >"$(@)"
# 5. Confirm that the exported key can be imported into a temporary GNU PG directory and
#    that temporary directory can then be used to sign files:
#	gnupg_homedir=$$(mktemp -d --suffix=".d" "gnupd.XXXXXXXXXX")
#	printenv 'GPG_PASSPHRASE' >"$${gnupg_homedir}/.passphrase"
#	gpg --homedir "$${gnupg_homedir}" --batch --import <"$(@)"
#	echo "Test signature content" >"$${gnupg_homedir}/test-sig.txt"
#	gpgconf --kill gpg-agent
#	gpg --homedir "$${gnupg_homedir}" --batch --pinentry-mode "loopback" \
#	    --passphrase-file "$${gnupg_homedir}/.passphrase" \
#	    --local-user "$(GPG_SIGNING_KEYID)!" --sign "$${gnupg_homedir}/test-sig.txt"
#	gpg --batch --verify "$${gnupg_homedir}/test-sig.txt.gpg"
# 6. Add the contents of this target as a `GPG_SIGNING_PRIVATE_KEY` secret in CI and the
# passphrase for the signing subkey as a `GPG_PASSPHRASE` secret in CI
./var/log/gpg-import.log:
# In each CI run, import the private signing key from the CI secrets
	mkdir -pv "$(dir $(@))"
	printenv "GPG_SIGNING_PRIVATE_KEY" | gpg --batch --import | tee -a "$(@)"
	echo 'default-key:0:"$(GPG_SIGNING_KEYID)' | gpgconf —change-options gpg
	git config --global user.signingkey "$(GPG_SIGNING_KEYID)"
# "Unlock" the signing key for the remainder of this CI run:
	printenv 'GPG_PASSPHRASE' >"./var/ci-cd-signing-subkey.passphrase"
	true | gpg --batch --pinentry-mode "loopback" \
	    --passphrase-file "./var/ci-cd-signing-subkey.passphrase" \
	    --sign | gpg --list-packets<|MERGE_RESOLUTION|>--- conflicted
+++ resolved
@@ -307,14 +307,8 @@
 
 .PHONY: build-bump
 ### Bump the package version if on a branch that should trigger a release
-<<<<<<< HEAD
-build-bump: \
-		~/.gitconfig ./var/log/git-remotes.log \
-		./var/log/tox/build/build.log build-docker-pull
-=======
-build-bump: ~/.gitconfig ./var/log/tox/build/build.log \
+build-bump: ~/.gitconfig ./var/log/git-remotes.log ./var/log/tox/build/build.log \
 		build-docker-volumes-$(PYTHON_ENV) build-docker-pull
->>>>>>> c1ccdd19
 # Retrieve VCS data needed for versioning (tags) and release (release notes)
 	git_fetch_args=--tags
 	if [ "$$(git rev-parse --is-shallow-repository)" == "true" ]
@@ -418,10 +412,8 @@
 
 .PHONY: release-python
 ### Publish installable Python packages to PyPI
-<<<<<<< HEAD
-release-python: \
-		~/.pypirc ./var/log/codecov-install.log ./var/log/tox/build/build.log \
-		build-pkgs ./.env $(DOCKER_VOLUMES)
+release-python: ./var/log/tox/build/build.log build-pkgs ~/.pypirc \
+		./var/log/codecov-install.log ./.env build-docker-volumes-$(PYTHON_ENV)
 # Upload any build or test artifacts to CI/CD providers
 ifeq ($(GITLAB_CI),true)
 	codecov --nonZero -t "$(CODECOV_TOKEN)" \
@@ -431,9 +423,6 @@
 # Import the private signing key from CI secrets
 	$(MAKE) -e ./var/log/gpg-import.log
 endif
-=======
-release-python: ./var/log/tox/build/build.log build-pkgs ~/.pypirc
->>>>>>> c1ccdd19
 # https://twine.readthedocs.io/en/latest/#using-twine
 	$(TOX_EXEC_BUILD_ARGS) twine check \
 	    "$(call current_pkg,.whl)" "$(call current_pkg,.tar.gz)"
