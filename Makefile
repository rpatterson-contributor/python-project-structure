## Development, build and maintenance tasks

### Defensive settings for make:
#     https://tech.davis-hansson.com/p/make/
SHELL:=bash
.ONESHELL:
.SHELLFLAGS:=-eu -o pipefail -c
.SILENT:
.DELETE_ON_ERROR:
MAKEFLAGS+=--warn-undefined-variables
MAKEFLAGS+=--no-builtin-rules
PS1?=$$
EMPTY=
COMMA=,

# Variables/options that affect behavior
export TEMPLATE_IGNORE_EXISTING=false
# https://devguide.python.org/versions/#supported-versions
PYTHON_SUPPORTED_MINORS=3.11 3.10 3.9 3.8 3.7
export DOCKER_USER=merpatterson

# Values derived from the environment
USER_NAME:=$(shell id -u -n)
USER_FULL_NAME:=$(shell getent passwd "$(USER_NAME)" | cut -d ":" -f 5 | cut -d "," -f 1)
ifeq ($(USER_FULL_NAME),)
USER_FULL_NAME=$(USER_NAME)
endif
USER_EMAIL:=$(USER_NAME)@$(shell hostname -f)
export PUID:=$(shell id -u)
export PGID:=$(shell id -g)
export CHECKOUT_DIR=$(PWD)
export TZ=Etc/UTC
ifneq ("$(wildcard /usr/share/zoneinfo/)","")
export TZ=$(shell \
  realpath --relative-to=/usr/share/zoneinfo/ \
  $(firstword $(realpath /private/etc/localtime /etc/localtime)) \
)
endif
# Use the same Python version tox would as a default:
# https://tox.wiki/en/latest/config.html#base_python
PYTHON_HOST_MINOR:=$(shell pip --version | sed -nE 's|.* \(python ([0-9]+.[0-9]+)\)$$|\1|p')
export PYTHON_HOST_ENV=py$(subst .,,$(PYTHON_HOST_MINOR))
# Determine the latest installed Python version of the supported versions
PYTHON_BASENAMES=$(PYTHON_SUPPORTED_MINORS:%=python%)
define PYTHON_AVAIL_EXECS :=
    $(foreach PYTHON_BASENAME,$(PYTHON_BASENAMES),$(shell which $(PYTHON_BASENAME)))
endef
PYTHON_LATEST_EXEC=$(firstword $(PYTHON_AVAIL_EXECS))
PYTHON_LATEST_BASENAME=$(notdir $(PYTHON_LATEST_EXEC))
export PYTHON_MINOR=$(PYTHON_HOST_MINOR)
ifeq ($(PYTHON_MINOR),)
# Fallback to the latest installed supported Python version
export PYTHON_MINOR=$(PYTHON_LATEST_BASENAME:python%=%)
endif
export DOCKER_GID=$(shell getent group "docker" | cut -d ":" -f 3)

# Values derived from constants
# Support passing in the Python versions to test, including testing one version:
#     $ make PYTHON_MINORS=3.11 test
PYTHON_LATEST_MINOR=$(firstword $(PYTHON_SUPPORTED_MINORS))
PYTHON_LATEST_ENV=py$(subst .,,$(PYTHON_LATEST_MINOR))
PYTHON_MINORS=$(PYTHON_SUPPORTED_MINORS)
ifeq ($(PYTHON_MINOR),)
export PYTHON_MINOR=$(firstword $(PYTHON_MINORS))
else ifeq ($(findstring $(PYTHON_MINOR),$(PYTHON_MINORS)),)
export PYTHON_MINOR=$(firstword $(PYTHON_MINORS))
endif
export PYTHON_ENV=py$(subst .,,$(PYTHON_MINOR))
PYTHON_SHORT_MINORS=$(subst .,,$(PYTHON_MINORS))
PYTHON_ENVS=$(PYTHON_SHORT_MINORS:%=py%)
PYTHON_ALL_ENVS=$(PYTHON_ENVS) build
TOX_ENV_LIST=$(subst $(EMPTY) ,$(COMMA),$(PYTHON_ENVS))
export TOX_RUN_ARGS=run-parallel --parallel auto --parallel-live
ifeq ($(words $(PYTHON_MINORS)),1)
export TOX_RUN_ARGS=run
endif
# The options that allow for rapid execution of arbitrary commands in the venvs managed
# by tox
TOX_EXEC_OPTS=--no-recreate-pkg --skip-pkg-install
TOX_EXEC_ARGS=tox exec $(TOX_EXEC_OPTS) -e "$(PYTHON_ENV)" --
TOX_EXEC_BUILD_ARGS=tox exec $(TOX_EXEC_OPTS) -e "build" --
CI=false
DOCKER_BUILD_ARGS=
DOCKER_REGISTRIES=DOCKER
export DOCKER_REGISTRY=$(firstword $(DOCKER_REGISTRIES))
DOCKER_IMAGE_DOCKER=$(DOCKER_USER)/python-project-structure
DOCKER_IMAGE=$(DOCKER_IMAGE_$(DOCKER_REGISTRY))
export DOCKER_VARIANT=
DOCKER_VARIANT_PREFIX=
ifneq ($(DOCKER_VARIANT),)
DOCKER_VARIANT_PREFIX=$(DOCKER_VARIANT)-
endif
DOCKER_VOLUMES=\
./src/python_project_structure.egg-info/ \
./var/docker/$(PYTHON_ENV)/python_project_structure.egg-info/ \
./.tox/ ./var/docker/$(PYTHON_ENV)/.tox/


# Safe defaults for testing the release process without publishing to the final/official
# hosts/indexes/registries:
BUILD_REQUIREMENTS=true
RELEASE_PUBLISH=false
TOWNCRIER_COMPARE_BRANCH=develop
PYPI_REPO=testpypi
# Only publish releases from the `master` or `develop` branches:
export VCS_BRANCH:=$(shell git branch --show-current)
ifeq ($(VCS_BRANCH),master)
RELEASE_PUBLISH=true
TOWNCRIER_COMPARE_BRANCH=master
PYPI_REPO=pypi
else ifeq ($(VCS_BRANCH),develop)
# Publish pre-releases from the `develop` branch:
RELEASE_PUBLISH=true
endif

# Done with `$(shell ...)`, echo recipe commands going forward
.SHELLFLAGS+= -x


## Top-level targets

.PHONY: all
### Default target
all: build

# Strive for as much consistency as possible in development tasks between the local host
# and inside containers.  To that end, most of the `*-docker` container target recipes
# should run the corresponding `*-local` local host target recipes inside the
# development container.  Top level targets, like `test`, should run as much as possible
# inside the development container.

.PHONY: build
### Set up everything for development from a checkout, local and in containers
build: ./.git/hooks/pre-commit build-docker

.PHONY: build-docker
### Set up for development in Docker containers
build-docker: ./.env $(HOME)/.local/var/log/python-project-structure-host-install.log
ifeq ($(RELEASE_PUBLISH),true)
	if [ -e "./build/next-version.txt" ]
	then
# Ensure the build is made from the version bump commit if it was done elsewhere:
	    git pull --ff-only "origin" "v$$(cat "./build/next-version.txt")"
	fi
endif
<<<<<<< HEAD
# Avoid parallel tox recreations stomping on each other
	$(MAKE) "./var/log/tox/build/build.log"
	$(MAKE) -e -j DOCKER_BUILD_ARGS="--progress plain" \
	    $(PYTHON_MINORS:%=build-docker-%)
.PHONY: $(PYTHON_MINORS:%=build-docker-%)
### Set up for development in a Docker container for one Python version
$(PYTHON_MINORS:%=build-docker-%):
	$(MAKE) -e \
	    PYTHON_MINORS="$(@:build-docker-%=%)" \
	    PYTHON_MINOR="$(@:build-docker-%=%)" \
	    PYTHON_ENV="py$(subst .,,$(@:build-docker-%=%))" \
	    "./var/docker/py$(subst .,,$(@:build-docker-%=%))/log/build.log"
.PHONY: $(DOCKER_REGISTRIES:%=build-docker-tags-%)
### Print the list of image tags for the current registry and variant
$(DOCKER_REGISTRIES:%=build-docker-tags-%):
	docker_image=$(DOCKER_IMAGE_$(@:build-docker-tags-%=%))
	export VERSION=$$(./.tox/build/bin/cz version --project)
	major_version=$$(echo $${VERSION} | sed -nE 's|([0-9]+).*|\1|p')
	minor_version=$$(
	    echo $${VERSION} | sed -nE 's|([0-9]+\.[0-9]+).*|\1|p'
	)
	echo $${docker_image}:$(DOCKER_VARIANT_PREFIX)$(PYTHON_ENV)-$(VCS_BRANCH)
ifeq ($(VCS_BRANCH),master)
# Only update tags end users may depend on to be stable from the `master` branch
	echo $${docker_image}:$(DOCKER_VARIANT_PREFIX)$(PYTHON_ENV)-$${minor_version}
	echo $${docker_image}:$(DOCKER_VARIANT_PREFIX)$(PYTHON_ENV)-$${major_version}
	echo $${docker_image}:$(DOCKER_VARIANT_PREFIX)$(PYTHON_ENV)
endif
# This variant is the default used for tags such as `latest`
ifeq ($(PYTHON_ENV),$(PYTHON_LATEST_ENV))
	echo $${docker_image}:$(DOCKER_VARIANT_PREFIX)$(VCS_BRANCH)
ifeq ($(VCS_BRANCH),master)
	echo $${docker_image}:$(DOCKER_VARIANT_PREFIX)$${minor_version}
	echo $${docker_image}:$(DOCKER_VARIANT_PREFIX)$${major_version}
ifeq ($(DOCKER_VARIANT),)
	echo $${docker_image}:latest
else
	echo $${docker_image}:$(DOCKER_VARIANT)
endif
endif
endif
.PHONY: build-docker-tags
### Print the list of image tags for the current registry and variant
build-docker-tags:
	$(MAKE) $(DOCKER_REGISTRIES:%=build-docker-tags-%)

=======
	$(MAKE) -e -j $(PYTHON_ENVS:%=build-requirements-%)
>>>>>>> e8d49e07
.PHONY: $(PYTHON_ENVS:%=build-requirements-%)
### Compile fixed/pinned dependency versions if necessary
$(PYTHON_ENVS:%=build-requirements-%):
# Avoid parallel tox recreations stomping on each other
	$(MAKE) "$(@:build-requirements-%=./var/log/tox/%/build.log)"
<<<<<<< HEAD
# Running `$ pip-compile` in parallel generates a lot of network requests so if your
# network connection is intermittent, even rarely, you'll probably see these errors:
#     WARNING: Skipping page https://pypi.org/simple/wheel/ because the GET request got
#     Content-Type: .  The only supported Content-Type is text/html
	$(MAKE) -e -j \
	    "./requirements/$(@:build-requirements-%=%)/user.txt" \
	    "./requirements/$(@:build-requirements-%=%)/devel.txt" \
	    "./requirements/$(@:build-requirements-%=%)/build.txt" \
	    "./build-host/requirements-$(@:build-requirements-%=%).txt"

.PHONY: build-wheel
### Build the package/distribution format that is fastest to install
build-wheel: \
		./var/docker/$(PYTHON_ENV)/log/build.log \
		./var/docker/$(PYTHON_ENV)/.tox/$(PYTHON_ENV)/bin/activate
	ln -sfv "$$(
	    docker compose run --rm python-project-structure-devel pyproject-build -w |
	    sed -nE 's|^Successfully built (.+\.whl)$$|\1|p'
	)" "./dist/.current.whl"

=======
	targets="./requirements/$(@:build-requirements-%=%)/user.txt \
	    ./requirements/$(@:build-requirements-%=%)/devel.txt \
	    ./requirements/$(@:build-requirements-%=%)/build.txt \
	    ./build-host/requirements-$(@:build-requirements-%=%).txt"
# Workaround race conditions in pip's HTTP file cache:
# https://github.com/pypa/pip/issues/6970#issuecomment-527678672
	$(MAKE) -e -j $${targets} ||
	    $(MAKE) -e -j $${targets} ||
	    $(MAKE) -e -j $${targets}
>>>>>>> e8d49e07
.PHONY: build-bump
### Bump the package version if on a branch that should trigger a release
build-bump: \
		~/.gitconfig \
		$(HOME)/.local/var/log/python-project-structure-host-install.log \
		./var/docker/$(PYTHON_ENV)/log/build.log \
		./var/docker/$(PYTHON_ENV)/.tox/$(PYTHON_ENV)/bin/activate
# Retrieve VCS data needed for versioning (tags) and release (release notes)
	git fetch --tags origin "$(TOWNCRIER_COMPARE_BRANCH)"
# Collect the versions involved in this release according to conventional commits
	cz_bump_args="--check-consistency --no-verify"
ifneq ($(VCS_BRANCH),master)
	cz_bump_args+=" --prerelease beta"
endif
# Run first in case any input is needed from the developer
	exit_code=0
	$(TOX_EXEC_BUILD_ARGS) cz bump $${cz_bump_args} --dry-run || exit_code=$$?
# Check if a release and thus a version bump is needed for the commits since the last
# release:
	next_version=$$(
	    $(TOX_EXEC_BUILD_ARGS) cz bump $${cz_bump_args} --yes --dry-run |
	    sed -nE 's|.* ([^ ]+) *→ *([^ ]+).*|\2|p'
	) || true
	rm -fv "./build/next-version.txt"
	if (( $$exit_code == 3 || $$exit_code == 21 ))
	then
# No release necessary for the commits since the last release, don't publish a release
	    exit
	elif (( $$exit_code == 0 ))
	then
	    mkdir -pv "./build/"
	    echo "$${next_version}" >"./build/next-version.txt"
	else
# Commitizen returned an unexpected exit status code, fail
	    exit $$exit_code
	fi
# Update the release notes/changelog
	docker compose run --rm python-project-structure-devel \
	    towncrier check --compare-with "origin/$(TOWNCRIER_COMPARE_BRANCH)"
	if ! git diff --cached --exit-code
	then
	    set +x
	    echo "CRITICAL: Cannot bump version with staged changes"
	    false
	fi
# Build and stage the release notes to be commited by `$ cz bump`
	docker compose run --rm python-project-structure-devel \
	    towncrier build --version "$${next_version}" --yes
# Increment the version in VCS
	$(TOX_EXEC_BUILD_ARGS) cz bump $${cz_bump_args}
# Prevent uploading unintended distributions
	rm -vf ./dist/*
# Ensure the container image reflects the version bump but we don't need to update the
# requirements again.
	touch \
	    $(PYTHON_ENVS:%=./requirements/%/user.txt) \
	    $(PYTHON_ENVS:%=./requirements/%/devel.txt) \
	    $(PYTHON_ENVS:%=./build-host/requirements-%.txt)
ifneq ($(CI),true)
# If running under CI/CD then the image will be updated in the next pipeline stage.
# For testing locally, however, ensure the image is up-to-date for subsequent recipes.
	$(MAKE) -e "./var/docker/$(PYTHON_ENV)/log/build.log"
endif
ifeq ($(RELEASE_PUBLISH),true)
# The VCS remote should reflect the release before the release is published to ensure
# that a published release is never *not* reflected in VCS.
	git push --no-verify -o "ci.skip" --tags "origin" "$(VCS_BRANCH)"
endif

.PHONY: start
### Run the local development end-to-end stack services in the background as daemons
start: build-docker
	docker compose down
	docker compose up -d
.PHONY: run
### Run the local development end-to-end stack services in the foreground for debugging
run: build-docker
	docker compose down
	docker compose up

.PHONY: check-push
### Perform any checks that should only be run before pushing
check-push: build-docker
	docker compose run --rm python-project-structure-devel \
	    towncrier check --compare-with "origin/develop"
.PHONY: check-clean
### Confirm that the checkout is free of uncommitted VCS changes
check-clean: $(HOME)/.local/var/log/python-project-structure-host-install.log
	if [ -n "$$(git status --porcelain)" ]
	then
	    set +x
	    echo "CRITICAL: Checkout is not clean, not publishing release"
	    false
	fi

.PHONY: release
### Publish installable Python packages to PyPI and container images to Docker Hub
release: release-python release-docker

.PHONY: release-python
### Publish installable Python packages to PyPI
release-python: \
		$(HOME)/.local/var/log/python-project-structure-host-install.log \
		./.env $(DOCKER_VOLUMES) ~/.pypirc ./dist/.current.whl
ifeq ($(RELEASE_PUBLISH),true)
	if [ -e "./build/next-version.txt" ]
	then
# Ensure the release is made from the version bump commit if it was done elsewhere:
	    git pull --ff-only "origin" "v$$(cat "./build/next-version.txt")"
	fi
endif
# Build Python packages/distributions from the development Docker container for
# consistency/reproducibility.
	export VERSION=$$(./.tox/build/bin/cz version --project)
	docker pull "$(DOCKER_IMAGE):devel-$(PYTHON_ENV)-$(VCS_BRANCH)" || true
	mkdir -pv "./var/docker/$(PYTHON_ENV)/log/"
	touch "./var/docker/$(PYTHON_ENV)/log/build.log"
	$(MAKE) -e "./var/docker/$(PYTHON_ENV)/.tox/$(PYTHON_ENV)/bin/activate"
	docker compose run --rm python-project-structure-devel pyproject-build -s
# https://twine.readthedocs.io/en/latest/#using-twine
	$(TOX_EXEC_BUILD_ARGS) twine check ./dist/python?project?structure-*
	$(MAKE) "check-clean"
	if [ ! -e "./build/next-version.txt" ]
	then
	    exit
	fi
# Only release from the `master` or `develop` branches:
ifeq ($(RELEASE_PUBLISH),true)
# https://twine.readthedocs.io/en/latest/#using-twine
	$(TOX_EXEC_BUILD_ARGS) twine upload -s -r "$(PYPI_REPO)" \
	    ./dist/python?project?structure-*
endif

.PHONY: release-docker
### Publish all container images to all container registries
release-docker: build-docker
	$(MAKE) $(DOCKER_REGISTRIES:%=./var/log/docker-login-%.log)
	$(MAKE) -e -j $(PYTHON_MINORS:%=release-docker-%)
.PHONY: $(PYTHON_MINORS:%=release-docker-%)
### Publish the container images for one Python version to all container registry
$(PYTHON_MINORS:%=release-docker-%):
	export PYTHON_ENV="py$(subst .,,$(@:release-docker-%=%))"
	$(MAKE) $(DOCKER_REGISTRIES:%=./var/log/docker-login-%.log)
	$(MAKE) -e -j $(DOCKER_REGISTRIES:%=release-docker-registry-%)
ifeq ($${PYTHON_ENV},$(PYTHON_LATEST_ENV))
	docker compose run --rm docker-pushrm
endif
.PHONY: $(DOCKER_REGISTRIES:%=release-docker-registry-%)
### Publish all container images to one container registry
$(DOCKER_REGISTRIES:%=release-docker-registry-%):
# https://docs.docker.com/docker-hub/#step-5-build-and-push-a-container-image-to-docker-hub-from-your-computer
	$(MAKE) "./var/log/docker-login-$(@:release-docker-registry-%=%).log"
	for user_tag in $$(
	    $(MAKE) -e --no-print-directory \
	        build-docker-tags-$(@:release-docker-registry-%=%)
	)
	do
	    docker push "$${user_tag}"
	done
	for devel_tag in $$(
	    $(MAKE) -e DOCKER_VARIANT="devel" --no-print-directory \
	        build-docker-tags-$(@:release-docker-registry-%=%)
	)
	do
	    docker push "$${devel_tag}"
	done

.PHONY: format
### Automatically correct code in this checkout according to linters and style checkers
format: $(HOME)/.local/var/log/python-project-structure-host-install.log
	$(TOX_EXEC_ARGS) autoflake -r -i --remove-all-unused-imports \
		--remove-duplicate-keys --remove-unused-variables \
		--remove-unused-variables "./src/pythonprojectstructure/"
	$(TOX_EXEC_ARGS) autopep8 -v -i -r "./src/pythonprojectstructure/"
	$(TOX_EXEC_ARGS) black "./src/pythonprojectstructure/"

.PHONY: lint-docker
### Check the style and content of the `./Dockerfile*` files
lint-docker: ./.env $(DOCKER_VOLUMES)
	docker compose run --rm hadolint hadolint "./Dockerfile"
	docker compose run --rm hadolint hadolint "./Dockerfile.devel"
	docker compose run --rm hadolint hadolint "./build-host/Dockerfile"

.PHONY: test
### Format the code and run the full suite of tests, coverage checks, and linters
test: lint-docker test-docker
.PHONY: test-docker
### Format the code and run the full suite of tests, coverage checks, and linters
test-docker: ./.env build-wheel
	$(MAKE) -e -j \
	    TOX_RUN_ARGS="run --installpkg ./dist/$$(
	        readlink "./dist/.current.whl"
	    )" \
	    DOCKER_BUILD_ARGS="--progress plain" \
	    $(PYTHON_MINORS:%=test-docker-%)
.PHONY: $(PYTHON_MINORS:%=test-docker-%)
### Run the full suite of tests inside a docker container for this Python version
$(PYTHON_MINORS:%=test-docker-%):
	$(MAKE) -e \
	    PYTHON_MINORS="$(@:test-docker-%=%)" \
	    PYTHON_MINOR="$(@:test-docker-%=%)" \
	    PYTHON_ENV="py$(subst .,,$(@:test-docker-%=%))" \
	    test-docker-pyminor
.PHONY: test-docker-pyminor
test-docker-pyminor: build-docker-$(PYTHON_MINOR)
	docker_run_args="--rm"
	if [ ! -t 0 ]
	then
# No fancy output when running in parallel
	    docker_run_args+=" -T"
	fi
# Ensure the dist/package has been correctly installed in the image
	docker compose run $${docker_run_args} python-project-structure \
	    python -c 'import pythonprojectstructure; print(pythonprojectstructure)'
# Run from the development Docker container for consistency
	docker compose run $${docker_run_args} python-project-structure-devel \
	    make -e PYTHON_MINORS="$(PYTHON_MINORS)" TOX_RUN_ARGS="$(TOX_RUN_ARGS)" \
	        test-local
.PHONY: test-local
### Run the full suite of tests on the local host
test-local:
	tox $(TOX_RUN_ARGS) -e "$(TOX_ENV_LIST)"
.PHONY: test-debug
### Run tests in the main/default environment and invoke the debugger on errors/failures
test-debug: ./var/log/tox/$(PYTHON_ENV)/editable.log
	$(TOX_EXEC_ARGS) pytest --pdb

.PHONY: upgrade
### Update all fixed/pinned dependencies to their latest available versions
upgrade:
	touch "./setup.cfg" "./requirements/build.txt.in" "./build-host/requirements.txt.in"
	$(MAKE) -e PUID=$(PUID) "build-docker"
# Update VCS hooks from remotes to the latest tag.
	$(TOX_EXEC_BUILD_ARGS) pre-commit autoupdate
.PHONY: upgrade-branch
### Reset an upgrade branch, commit upgraded dependencies on it, and push for review
upgrade-branch:
	git fetch "origin" "$(VCS_BRANCH)"
	if git show-ref -q --heads "$(VCS_BRANCH)-upgrade"
	then
# Reset an existing local branch to the latest upstream before upgrading
	    git checkout "$(VCS_BRANCH)-upgrade"
	    git reset --hard "origin/$(VCS_BRANCH)"
	else
# Create a new local branch from the latest upstream before upgrading
	    git checkout -b "$(VCS_BRANCH)-upgrade" "origin/$(VCS_BRANCH)"
	fi
	$(MAKE) TEMPLATE_IGNORE_EXISTING="true" upgrade
	if $(MAKE) "check-clean"
	then
# No changes from upgrade, exit successfully but push nothing
	    exit
	fi
# Commit the upgrade changes
	echo "Upgrade all requirements and dependencies to the latest versions." \
	    >"./src/pythonprojectstructure/newsfragments/upgrade-requirements.misc.rst"
	git add --update \
	    './build-host/requirements-*.txt' './requirements/*/build.txt' \
	    "./.pre-commit-config.yaml"
	git add \
	    "./src/pythonprojectstructure/newsfragments/upgrade-requirements.misc.rst"
	git commit --all --signoff -m \
	    "build(deps): Upgrade requirements latest versions"
# Fail if upgrading left untracked files in VCS
	$(MAKE) "check-clean"
# Push any upgrades to the remote for review
	git push --set-upstream --force-with-lease "origin" "$(VCS_BRANCH)-upgrade"
<<<<<<< HEAD

# TEMPLATE: Run this once for your project.  See the `./var/log/docker-login*.log`
# targets for the authentication environment variables that need to be set or just login
# to those container registries manually and touch these targets.
.PHONY: bootstrap-project
### Run any tasks needed to be run once for a given project by a maintainer
bootstrap-project: ./var/log/docker-login-DOCKER.log
# Initially seed the build host Docker image to bootstrap CI/CD environments
	$(MAKE) -C "./build-host/" release
=======
>>>>>>> e8d49e07

.PHONY: clean
### Restore the checkout to a state as close to an initial clone as possible
clean:
	docker compose down --remove-orphans --rmi "all" -v || true
	$(TOX_EXEC_BUILD_ARGS) pre-commit uninstall \
	    --hook-type "pre-commit" --hook-type "commit-msg" --hook-type "pre-push" \
	    || true
	$(TOX_EXEC_BUILD_ARGS) pre-commit clean || true
	git clean -dfx -e "var/" -e ".env"
	rm -rfv "./var/log/"
	rm -rf "./var/docker/"


## Utility targets

.PHONY: expand-template
## Create a file from a template replacing environment variables
expand-template: $(HOME)/.local/var/log/python-project-structure-host-install.log
	set +x
	if [ -e "$(target)" ]
	then
ifeq ($(TEMPLATE_IGNORE_EXISTING),true)
	    exit
else
<<<<<<< HEAD
	    diff -u "$(target)" "$(template)" || true
=======
	    envsubst <"$(template)" | diff -u "$(target)" "-" || true
>>>>>>> e8d49e07
	    echo "ERROR: Template $(template) has been updated:"
	    echo "       Reconcile changes and \`$$ touch $(target)\`:"
	    false
endif
	fi
	envsubst <"$(template)" >"$(target)"


## Real targets

# Manage fixed/pinned versions in `./requirements/**.txt` files.  Has to be run for each
# python version in the virtual environment for that Python version:
# https://github.com/jazzband/pip-tools#cross-environment-usage-of-requirementsinrequirementstxt-and-pip-compile
$(PYTHON_ENVS:%=./requirements/%/devel.txt): ./pyproject.toml ./setup.cfg ./tox.ini
	true DEBUG Updated prereqs: $(?)
	$(MAKE) "$(@:requirements/%/devel.txt=./var/log/tox/%/build.log)"
	./.tox/$(@:requirements/%/devel.txt=%)/bin/pip-compile \
	    --resolver "backtracking" --upgrade --extra "devel" \
	    --output-file "$(@)" "$(<)"
	mkdir -pv "./var/log/"
	touch "./var/log/rebuild.log"
$(PYTHON_ENVS:%=./requirements/%/user.txt): ./pyproject.toml ./setup.cfg ./tox.ini
	true DEBUG Updated prereqs: $(?)
	$(MAKE) "$(@:requirements/%/user.txt=./var/log/tox/%/build.log)"
	./.tox/$(@:requirements/%/user.txt=%)/bin/pip-compile \
	    --resolver "backtracking" --upgrade --output-file "$(@)" "$(<)"
	mkdir -pv "./var/log/"
	touch "./var/log/rebuild.log"
$(PYTHON_ENVS:%=./build-host/requirements-%.txt): ./build-host/requirements.txt.in
	true DEBUG Updated prereqs: $(?)
	$(MAKE) "$(@:build-host/requirements-%.txt=./var/log/tox/%/build.log)"
	./.tox/$(@:build-host/requirements-%.txt=%)/bin/pip-compile \
	    --resolver "backtracking" --upgrade --output-file "$(@)" "$(<)"
# Only update the installed tox version for the latest/host/main/default Python version
	if [ "$(@:build-host/requirements-%.txt=%)" = "$(PYTHON_ENV)" ]
	then
# Don't install tox into one of it's own virtual environments
	    if [ -n "$${VIRTUAL_ENV:-}" ]
	    then
	        pip_bin="$$(which -a pip | grep -v "^$${VIRTUAL_ENV}/bin/" | head -n 1)"
	    else
	        pip_bin="pip"
	    fi
	    "$${pip_bin}" install -r "$(@)"
	fi
	mkdir -pv "./var/log/"
	touch "./var/log/rebuild.log"
$(PYTHON_ENVS:%=./requirements/%/build.txt): ./requirements/build.txt.in
	true DEBUG Updated prereqs: $(?)
	$(MAKE) "$(@:requirements/%/build.txt=./var/log/tox/%/build.log)"
	./.tox/$(@:requirements/%/build.txt=%)/bin/pip-compile \
	    --resolver "backtracking" --upgrade --output-file "$(@)" "$(<)"

# Workaround tox's `usedevelop = true` not working with `./pyproject.toml`
$(PYTHON_ALL_ENVS:%=./var/log/tox/%/build.log): \
		$(HOME)/.local/var/log/python-project-structure-host-install.log
	mkdir -pv "$(dir $(@))"
	tox exec $(TOX_EXEC_OPTS) -e "$(@:var/log/tox/%/build.log=%)" -- python -c "" |
	    tee -a "$(@)"
$(PYTHON_ENVS:%=./var/log/tox/%/editable.log):
	$(MAKE) "$(HOME)/.local/var/log/python-project-structure-host-install.log"
	mkdir -pv "$(dir $(@))"
	tox exec $(TOX_EXEC_OPTS) -e "$(@:var/log/tox/%/editable.log=%)" -- \
	    pip install -e "./" | tee -a "$(@)"

# Build a wheel package but only if one hasn't already been made
./dist/.current.whl:
	$(MAKE) build-wheel

# Docker targets
./var/docker/$(PYTHON_ENV)/log/build.log: \
		./Dockerfile ./Dockerfile.devel ./.dockerignore ./bin/entrypoint \
		./pyproject.toml ./setup.cfg ./tox.ini \
		./build-host/requirements.txt.in ./docker-compose.yml \
		./docker-compose.override.yml ./.env ./var/log/tox/build/build.log \
		./var/docker/$(PYTHON_ENV)/log/rebuild.log $(DOCKER_VOLUMES)
	true DEBUG Updated prereqs: $(?)
	mkdir -pv "$(dir $(@))" \
# Workaround issues with local images and the development image depending on the end
# user image.  It seems that `depends_on` isn't sufficient.
	$(MAKE) $(HOME)/.local/var/log/python-project-structure-host-install.log
	export VERSION=$$(./.tox/build/bin/cz version --project)
# https://github.com/moby/moby/issues/39003#issuecomment-879441675
	docker_build_args="$(DOCKER_BUILD_ARGS) \
	    --build-arg BUILDKIT_INLINE_CACHE=1 \
	    --build-arg PYTHON_MINOR=$(PYTHON_MINOR) \
	    --build-arg PYTHON_ENV=$(PYTHON_ENV) \
	    --build-arg VERSION=$${VERSION}"
	docker_build_user_tags=""
	for user_tag in $$($(MAKE) -e --no-print-directory build-docker-tags)
	do
	    docker_build_user_tags+="--tag $${user_tag} "
	done
	docker buildx build --pull $${docker_build_args} $${docker_build_user_tags} \
	    "./"
	docker_build_devel_tags=""
	for devel_tag in $$(
	    $(MAKE) -e DOCKER_VARIANT="devel" --no-print-directory build-docker-tags
	)
	do
	    docker_build_devel_tags+="--tag $${devel_tag} "
	done
	docker buildx build $${docker_build_args} $${docker_build_devel_tags} \
	    --file "./Dockerfile.devel" "./"
	date >>"$(@)"
# The image installs the host requirements, reflect that in the bind mount volumes
	date >>"$(@:%/build.log=%/host-install.log)"
# Update the pinned/frozen versions, if needed, using the container.  If changed, then
# we may need to re-build the container image again to ensure it's current and correct.
ifeq ($(BUILD_REQUIREMENTS),true)
	docker compose run --rm -T python-project-structure-devel \
	    make -e PYTHON_MINORS="$(PYTHON_MINOR)" build-requirements-$(PYTHON_ENV)
	$(MAKE) -e "$(@)"
endif
# Ensure access permissions to build artifacts in container volumes.
# If created by `# dockerd`, they end up owned by `root`.
./src/python_project_structure.egg-info/ \
$(PYTHON_ENVS:%=./var/docker/%/python_project_structure.egg-info/) \
./.tox/ $(PYTHON_ENVS:%=./var/docker/%/.tox/):
	mkdir -pv "$(@)"
# Marker file used to trigger the rebuild of the image for just one Python version.
# Useful to workaround async timestamp issues when running jobs in parallel.
./var/docker/$(PYTHON_ENV)/log/rebuild.log:
	mkdir -pv "$(dir $(@))"
	date >>"$(@)"
# Target for use as a prerequisite in host targets that depend on the virtualenv having
# been built.
$(PYTHON_ALL_ENVS:%=./var/docker/%/.tox/%/bin/activate):
	python_env=$(notdir $(@:%/bin/activate=%))
	$(MAKE) "./var/docker/$${python_env}/log/build.log"
	docker compose run --rm -T python-project-structure-devel \
	    make -e PYTHON_MINORS="$(PYTHON_MINOR)" \
	    "./var/log/tox/$${python_env}/build.log"

# Local environment variables from a template
./.env: ./.env.in
	$(MAKE) -e "template=$(<)" "target=$(@)" expand-template

# Perform any one-time local checkout set up
$(HOME)/.local/var/log/python-project-structure-host-install.log:
	mkdir -pv "$(dir $(@))"
	(
	    if ! which pip
	    then
	        if which apk
	        then
	            apk update
	            apk add "gettext" "py3-pip"
	        else
	            sudo apt-get update
	            sudo apt-get install -y "gettext-base" "python3-pip"
	        fi
	    fi
	    if [ -e ./build-host/requirements-$(PYTHON_HOST_ENV).txt ]
	    then
	        pip install -r "./build-host/requirements-$(PYTHON_HOST_ENV).txt"
	    else
	        pip install -r "./build-host/requirements.txt.in"
	    fi
	) | tee -a "$(@)"

./.git/hooks/pre-commit:
	$(MAKE) "$(HOME)/.local/var/log/python-project-structure-host-install.log"
	$(TOX_EXEC_BUILD_ARGS) pre-commit install \
	    --hook-type "pre-commit" --hook-type "commit-msg" --hook-type "pre-push"

# Capture any project initialization tasks for reference.  Not actually usable.
./pyproject.toml:
	$(MAKE) "$(HOME)/.local/var/log/python-project-structure-host-install.log"
	$(TOX_EXEC_BUILD_ARGS) cz init

# Emacs editor settings
./.dir-locals.el: ./.dir-locals.el.in
	$(MAKE) -e "template=$(<)" "target=$(@)" expand-template

# User-created pre-requisites
~/.gitconfig:
	git config --global user.name "$(USER_FULL_NAME)"
	git config --global user.email "$(USER_EMAIL)"
~/.pypirc: ./home/.pypirc.in
	$(MAKE) -e "template=$(<)" "target=$(@)" expand-template

./var/log/docker-login-DOCKER.log: ./.env
	mkdir -pv "$(dir $(@))"
	set +x
	source "./.env"
	export DOCKER_PASS
	set -x
	printenv "DOCKER_PASS" | docker login -u "merpatterson" --password-stdin
	date | tee -a "$(@)"<|MERGE_RESOLUTION|>--- conflicted
+++ resolved
@@ -143,7 +143,6 @@
 	    git pull --ff-only "origin" "v$$(cat "./build/next-version.txt")"
 	fi
 endif
-<<<<<<< HEAD
 # Avoid parallel tox recreations stomping on each other
 	$(MAKE) "./var/log/tox/build/build.log"
 	$(MAKE) -e -j DOCKER_BUILD_ARGS="--progress plain" \
@@ -190,24 +189,20 @@
 build-docker-tags:
 	$(MAKE) $(DOCKER_REGISTRIES:%=build-docker-tags-%)
 
-=======
-	$(MAKE) -e -j $(PYTHON_ENVS:%=build-requirements-%)
->>>>>>> e8d49e07
 .PHONY: $(PYTHON_ENVS:%=build-requirements-%)
 ### Compile fixed/pinned dependency versions if necessary
 $(PYTHON_ENVS:%=build-requirements-%):
 # Avoid parallel tox recreations stomping on each other
 	$(MAKE) "$(@:build-requirements-%=./var/log/tox/%/build.log)"
-<<<<<<< HEAD
-# Running `$ pip-compile` in parallel generates a lot of network requests so if your
-# network connection is intermittent, even rarely, you'll probably see these errors:
-#     WARNING: Skipping page https://pypi.org/simple/wheel/ because the GET request got
-#     Content-Type: .  The only supported Content-Type is text/html
-	$(MAKE) -e -j \
-	    "./requirements/$(@:build-requirements-%=%)/user.txt" \
-	    "./requirements/$(@:build-requirements-%=%)/devel.txt" \
-	    "./requirements/$(@:build-requirements-%=%)/build.txt" \
-	    "./build-host/requirements-$(@:build-requirements-%=%).txt"
+	targets="./requirements/$(@:build-requirements-%=%)/user.txt \
+	    ./requirements/$(@:build-requirements-%=%)/devel.txt \
+	    ./requirements/$(@:build-requirements-%=%)/build.txt \
+	    ./build-host/requirements-$(@:build-requirements-%=%).txt"
+# Workaround race conditions in pip's HTTP file cache:
+# https://github.com/pypa/pip/issues/6970#issuecomment-527678672
+	$(MAKE) -e -j $${targets} ||
+	    $(MAKE) -e -j $${targets} ||
+	    $(MAKE) -e -j $${targets}
 
 .PHONY: build-wheel
 ### Build the package/distribution format that is fastest to install
@@ -219,17 +214,6 @@
 	    sed -nE 's|^Successfully built (.+\.whl)$$|\1|p'
 	)" "./dist/.current.whl"
 
-=======
-	targets="./requirements/$(@:build-requirements-%=%)/user.txt \
-	    ./requirements/$(@:build-requirements-%=%)/devel.txt \
-	    ./requirements/$(@:build-requirements-%=%)/build.txt \
-	    ./build-host/requirements-$(@:build-requirements-%=%).txt"
-# Workaround race conditions in pip's HTTP file cache:
-# https://github.com/pypa/pip/issues/6970#issuecomment-527678672
-	$(MAKE) -e -j $${targets} ||
-	    $(MAKE) -e -j $${targets} ||
-	    $(MAKE) -e -j $${targets}
->>>>>>> e8d49e07
 .PHONY: build-bump
 ### Bump the package version if on a branch that should trigger a release
 build-bump: \
@@ -497,7 +481,6 @@
 	$(MAKE) "check-clean"
 # Push any upgrades to the remote for review
 	git push --set-upstream --force-with-lease "origin" "$(VCS_BRANCH)-upgrade"
-<<<<<<< HEAD
 
 # TEMPLATE: Run this once for your project.  See the `./var/log/docker-login*.log`
 # targets for the authentication environment variables that need to be set or just login
@@ -507,8 +490,6 @@
 bootstrap-project: ./var/log/docker-login-DOCKER.log
 # Initially seed the build host Docker image to bootstrap CI/CD environments
 	$(MAKE) -C "./build-host/" release
-=======
->>>>>>> e8d49e07
 
 .PHONY: clean
 ### Restore the checkout to a state as close to an initial clone as possible
@@ -534,11 +515,7 @@
 ifeq ($(TEMPLATE_IGNORE_EXISTING),true)
 	    exit
 else
-<<<<<<< HEAD
-	    diff -u "$(target)" "$(template)" || true
-=======
 	    envsubst <"$(template)" | diff -u "$(target)" "-" || true
->>>>>>> e8d49e07
 	    echo "ERROR: Template $(template) has been updated:"
 	    echo "       Reconcile changes and \`$$ touch $(target)\`:"
 	    false
