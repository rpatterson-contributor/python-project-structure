## Development, build and maintenance tasks

### Defensive settings for make:
#     https://tech.davis-hansson.com/p/make/
SHELL:=bash
.ONESHELL:
.SHELLFLAGS:=-eu -o pipefail -c
.SILENT:
.DELETE_ON_ERROR:
MAKEFLAGS+=--warn-undefined-variables
MAKEFLAGS+=--no-builtin-rules
PS1?=$$
EMPTY=
COMMA=,

# Variables/options that affect behavior
# https://devguide.python.org/versions/#supported-versions
PYTHON_SUPPORTED_MINORS=3.11 3.10 3.9 3.8 3.7
export DOCKER_USER=merpatterson
# Project-specific variables
GPG_SIGNING_KEYID=2EFF7CCE6828E359
GITHUB_REPOSITORY_OWNER=rpatterson
CI_REGISTRY_IMAGE=registry.gitlab.com/$(GITHUB_REPOSITORY_OWNER)/python-project-structure

# Values derived from the environment
USER_NAME:=$(shell id -u -n)
USER_FULL_NAME:=$(shell getent passwd "$(USER_NAME)" | cut -d ":" -f 5 | cut -d "," -f 1)
ifeq ($(USER_FULL_NAME),)
USER_FULL_NAME=$(USER_NAME)
endif
USER_EMAIL:=$(USER_NAME)@$(shell hostname -f)
export PUID:=$(shell id -u)
export PGID:=$(shell id -g)
export CHECKOUT_DIR=$(PWD)
# Use the same Python version tox would as a default:
# https://tox.wiki/en/latest/config.html#base_python
PYTHON_HOST_MINOR:=$(shell pip --version | sed -nE 's|.* \(python ([0-9]+.[0-9]+)\)$$|\1|p')
export PYTHON_HOST_ENV=py$(subst .,,$(PYTHON_HOST_MINOR))
# Determine the latest installed Python version of the supported versions
PYTHON_BASENAMES=$(PYTHON_SUPPORTED_MINORS:%=python%)
define PYTHON_AVAIL_EXECS :=
    $(foreach PYTHON_BASENAME,$(PYTHON_BASENAMES),$(shell which $(PYTHON_BASENAME)))
endef
PYTHON_LATEST_EXEC=$(firstword $(PYTHON_AVAIL_EXECS))
PYTHON_LATEST_BASENAME=$(notdir $(PYTHON_LATEST_EXEC))
PYTHON_MINOR=$(PYTHON_HOST_MINOR)
ifeq ($(PYTHON_MINOR),)
# Fallback to the latest installed supported Python version
PYTHON_MINOR=$(PYTHON_LATEST_BASENAME:python%=%)
endif

# Values derived from constants
# Support passing in the Python versions to test, including testing one version:
#     $ make PYTHON_MINORS=3.11 test
PYTHON_LATEST_MINOR=$(firstword $(PYTHON_SUPPORTED_MINORS))
PYTHON_LATEST_ENV=py$(subst .,,$(PYTHON_LATEST_MINOR))
PYTHON_MINORS=$(PYTHON_SUPPORTED_MINORS)
ifeq ($(PYTHON_MINOR),)
PYTHON_MINOR=$(firstword $(PYTHON_MINORS))
else ifeq ($(findstring $(PYTHON_MINOR),$(PYTHON_MINORS)),)
PYTHON_MINOR=$(firstword $(PYTHON_MINORS))
endif
export PYTHON_ENV=py$(subst .,,$(PYTHON_MINOR))
PYTHON_SHORT_MINORS=$(subst .,,$(PYTHON_MINORS))
PYTHON_ENVS=$(PYTHON_SHORT_MINORS:%=py%)
TOX_ENV_LIST=$(subst $(EMPTY) ,$(COMMA),$(PYTHON_ENVS))
export TOX_RUN_ARGS=run-parallel --parallel auto --parallel-live
ifeq ($(words $(PYTHON_MINORS)),1)
export TOX_RUN_ARGS=run
endif
# The options that allow for rapid execution of arbitrary commands in the venvs managed
# by tox
TOX_EXEC_OPTS=--no-recreate-pkg --skip-pkg-install
TOX_EXEC_ARGS=tox exec $(TOX_EXEC_OPTS) -e "$(PYTHON_ENV)" --
TOX_EXEC_BUILD_ARGS=tox exec $(TOX_EXEC_OPTS) -e "build" --
DOCKER_BUILD_ARGS=

# Safe defaults for testing the release process without publishing to the final/official
# hosts/indexes/registries:
PIP_COMPILE_ARGS=--upgrade
RELEASE_PUBLISH=false
TOWNCRIER_COMPARE_BRANCH=develop
PYPI_REPO=testpypi
PYPI_HOSTNAME=test.pypi.org
# Determine which branch is checked out depending on the environment
GITLAB_CI=false
GITHUB_ACTIONS=false
ifeq ($(GITLAB_CI),true)
USER_EMAIL=$(USER_NAME)@runners-manager.gitlab.com
VCS_BRANCH=$(CI_COMMIT_REF_NAME)
else ifeq ($(GITHUB_ACTIONS),true)
USER_EMAIL=$(USER_NAME)@actions.github.com
VCS_BRANCH=$(GITHUB_REF_NAME)
else
VCS_BRANCH:=$(shell git branch --show-current)
endif
# Only publish releases from the `master` or `develop` branches:
DOCKER_PUSH=false
CI=false
GITHUB_RELEASE_ARGS=--prerelease
ifeq ($(CI),true)
# Compile requirements on CI/CD as a check to make sure all changes to dependencies have
# been reflected in the frozen/pinned versions, but don't upgrade packages so that
# external changes, such as new PyPI releases, don't turn CI/CD red spuriously and
# unrelated to the contributor's actual changes.
PIP_COMPILE_ARGS=
endif
ifeq ($(GITLAB_CI),true)
ifeq ($(VCS_BRANCH),master)
RELEASE_PUBLISH=true
TOWNCRIER_COMPARE_BRANCH=master
PYPI_REPO=pypi
PYPI_HOSTNAME=pypi.org
DOCKER_PUSH=true
GITHUB_RELEASE_ARGS=
else ifeq ($(VCS_BRANCH),develop)
# Publish pre-releases from the `develop` branch:
RELEASE_PUBLISH=true
endif
endif
# Address undefined variables warnings when running under local development
VCS_REMOTE_PUSH_URL=
CODECOV_TOKEN=
PROJECT_GITHUB_PAT=

# Done with `$(shell ...)`, echo recipe commands going forward
.SHELLFLAGS+= -x


## Top-level targets

.PHONY: all
### Default target
all: build

# Strive for as much consistency as possible in development tasks between the local host
# and inside containers.  To that end, most of the `*-docker` container target recipes
# should run the corresponding `*-local` local host target recipes inside the
# development container.  Top level targets, like `test`, should run as much as possible
# inside the development container.

.PHONY: build
### Set up everything for development from a checkout, local and in containers
build: ./.git/hooks/pre-commit build-docker
.PHONY: build-docker
### Set up for development in Docker containers
build-docker: ./.env ./var/log/host-install.log
	$(MAKE) -e -j DOCKER_BUILD_ARGS="--progress plain" \
	    $(PYTHON_MINORS:%=build-docker-%)
.PHONY: $(PYTHON_MINORS:%=build-docker-%)
### Set up for development in a Docker container for one Python version
$(PYTHON_MINORS:%=build-docker-%):
	$(MAKE) -e PYTHON_MINORS="$(@:build-docker-%=%)" \
	    PYTHON_ENV="py$(subst .,,$(@:build-docker-%=%))" \
	    "./var/docker/py$(subst .,,$(@:build-docker-%=%))/log/build.log"
.PHONY: $(PYTHON_ENVS:%=build-requirements-%)
### Compile fixed/pinned dependency versions if necessary
$(PYTHON_ENVS:%=build-requirements-%):
# Avoid parallel tox recreations stomping on each other
	$(MAKE) "$(@:build-requirements-%=./.tox/%/log/build.log)"
# Running `$ pip-compile` in parallel generates a lot of network requests so if your
# network connection is intermittent, even rarely, you'll probably see these errors:
#     WARNING: Skipping page https://pypi.org/simple/wheel/ because the GET request got
#     Content-Type: .  The only supported Content-Type is text/html
	$(MAKE) -e -j \
	    "./requirements/$(@:build-requirements-%=%)/user.txt" \
	    "./requirements/$(@:build-requirements-%=%)/devel.txt" \
	    "./requirements/$(@:build-requirements-%=%)/build.txt" \
	    "./requirements/$(@:build-requirements-%=%)/host.txt"
.PHONY: build-wheel
### Build the package/distribution format that is fastest to install
build-wheel: ./var/docker/$(PYTHON_ENV)/log/build.log
	ln -sfv "$$(
	    docker compose run --rm python-project-structure-devel pyproject-build -w |
	    sed -nE 's|^Successfully built (.+\.whl)$$|\1|p'
	)" "./dist/.current.whl"
.PHONY: build-bump
### Bump the package version if on a branch that should trigger a release
build-bump: \
		~/.gitconfig ./var/log/host-install.log \
		./var/docker/$(PYTHON_ENV)/log/build.log
ifeq ($(RELEASE_PUBLISH),true)
	set +x
ifneq ($(VCS_REMOTE_PUSH_URL),)
# Requires a Personal or Project Access Token in the GitLab CI/CD Variables.  That
# variable value should be prefixed with the token name as a HTTP `user:password`
# authentication string:
# https://stackoverflow.com/a/73426417/624787
	git remote set-url --push "origin" "$(VCS_REMOTE_PUSH_URL)"
# Fail fast if there's still no push access
	git push -o ci.skip --no-verify --tags "origin"
endif
ifneq ($(GITHUB_ACTIONS),true)
ifneq ($(PROJECT_GITHUB_PAT),)
# Also push to the mirror with the `ci.skip` option to avoid redundant runs on the
# mirror.
	git remote add "github" \
	    "https://$(PROJECT_GITHUB_PAT)@github.com/$(CI_PROJECT_PATH).git"
	git push -o ci.skip --no-verify --tags "github"
endif
endif
	set -x
endif
# Retrieve VCS data needed for versioning (tags) and release (release notes)
	ls -an "./.git/"
	git fetch --tags origin "$(TOWNCRIER_COMPARE_BRANCH)"
# Collect the versions involved in this release according to conventional commits
	cz_bump_args="--check-consistency --no-verify"
ifneq ($(VCS_BRANCH),master)
	cz_bump_args+=" --prerelease beta"
endif
ifeq ($(RELEASE_PUBLISH),true)
	cz_bump_args+=" --gpg-sign"
# Import the private signing key from CI secrets
	$(MAKE) -e ./var/log/gpg-import.log
endif
# Run first in case any input is needed from the developer
	exit_code=0
	$(TOX_EXEC_BUILD_ARGS) cz bump $${cz_bump_args} --dry-run || exit_code=$$?
	rm -fv "./.tox/build/cz-bump-no-release.txt"
	if (( $$exit_code == 3 || $$exit_code == 21 ))
	then
# No release necessary for the commits since the last release, don't publish a release
	    echo "true" >"./.tox/build/cz-bump-no-release.txt"
	    exit
	elif (( $$exit_code != 0 ))
	then
# Commitizen returned an unexpected exit status code, fail
	    exit $$exit_code
	fi
	cz_bump_args+=" --yes"
	next_version="$$(
	    $(TOX_EXEC_BUILD_ARGS) cz bump $${cz_bump_args} --dry-run |
	    sed -nE 's|.* *[Vv]ersion *(.+) *→ *(.+)|\2|p'
	)"
# Update the release notes/changelog
	docker compose run --rm python-project-structure-devel \
	    towncrier check --compare-with "origin/$(TOWNCRIER_COMPARE_BRANCH)"
	if ! git diff --cached --exit-code
	then
	    set +x
	    echo "CRITICAL: Cannot bump version with staged changes"
	    false
	fi
# Capture the release notes for *just this* release for creating the GitHub release.
# Have to run before the real `$ towncrier build` run without the `--draft` option
# because after that the `newsfragments` will have been deleted.
	docker compose run --rm python-project-structure-devel \
	    towncrier build --version "$${next_version}" --draft --yes \
	        >"./NEWS-release.rst"
# Build and stage the release notes to be commited by `$ cz bump`
	docker compose run --rm python-project-structure-devel \
	    towncrier build --version "$${next_version}" --yes
# Increment the version in VCS
	$(TOX_EXEC_BUILD_ARGS) cz bump $${cz_bump_args}
# Prevent uploading unintended distributions
	rm -vf ./dist/*
# Ensure the container image reflects the version bump but we don't need to update the
# requirements again.
	touch \
	    $(PYTHON_ENVS:%=./requirements/%/user.txt) \
	    $(PYTHON_ENVS:%=./requirements/%/devel.txt) \
	    $(PYTHON_ENVS:%=./requirements/%/host.txt)
	$(MAKE) -e "./var/docker/$(PYTHON_ENV)/log/build.log"

.PHONY: start
### Run the local development end-to-end stack services in the background as daemons
start: build-docker
	docker compose down
	docker compose up -d
.PHONY: run
### Run the local development end-to-end stack services in the foreground for debugging
run: build-docker
	docker compose down
	docker compose up

.PHONY: check-push
### Perform any checks that should only be run before pushing
check-push: build-docker
ifeq ($(RELEASE_PUBLISH),true)
	docker compose run --rm python-project-structure-devel \
	    towncrier check --compare-with "origin/develop"
endif

.PHONY: release
### Publish installable Python packages to PyPI and container images to Docker Hub
release: release-python
ifeq ($(GITLAB_CI),true)
	$(MAKE) -e release-docker
endif
.PHONY: release-python
### Publish installable Python packages to PyPI
release-python: \
		~/.pypirc ./var/log/codecov-install.log \
		./var/docker/$(PYTHON_ENV)/log/build.log \
		 ./var/log/host-install.log \
		./dist/.current.whl
# Upload any build or test artifacts to CI/CD providers
ifeq ($(GITLAB_CI),true)
	codecov --nonZero -t "$(CODECOV_TOKEN)" \
	    --file "./build/$(PYTHON_ENV)/coverage.xml"
endif
ifeq ($(RELEASE_PUBLISH),true)
# Import the private signing key from CI secrets
	$(MAKE) -e ./var/log/gpg-import.log
endif
# Build Python packages/distributions from the development Docker container for
# consistency/reproducibility.
	docker compose run --rm python-project-structure-devel pyproject-build -s
# https://twine.readthedocs.io/en/latest/#using-twine
	$(TOX_EXEC_BUILD_ARGS) twine check ./dist/python_project_structure-*
	if [ ! -z "$$(git status --porcelain)" ]
	then
	    set +x
	    echo "CRITICAL: Checkout is not clean, not publishing release"
	    false
	fi
	if [ -e "./.tox/build/cz-bump-no-release.txt" ]
	then
	    exit
	fi
ifeq ($(RELEASE_PUBLISH),true)
# Publish from the local host outside a container for access to user credentials:
# https://twine.readthedocs.io/en/latest/#using-twine
# Only release on `master` or `develop` to avoid duplicate uploads
	$(TOX_EXEC_BUILD_ARGS) twine upload -s -r "$(PYPI_REPO)" \
	    ./dist/python_project_structure-*
# The VCS remote shouldn't reflect the release until the release has been successfully
# published
	git push -o ci.skip --no-verify --tags "origin" "HEAD:$(VCS_BRANCH)"
	current_version=$$(./.tox/build/bin/cz version --project)
# Create a GitLab release
	./.tox/build/bin/twine upload -s -r "gitlab" ./dist/python_project_structure-*
	release_cli_args="--description ./NEWS-release.rst"
	release_cli_args+=" --tag-name v$${current_version}"
	release_cli_args+=" --assets-link {\
	\"name\":\"PyPI\",\
	\"url\":\"https://$(PYPI_HOSTNAME)/project/$(CI_PROJECT_NAME)/$${current_version}/\",\
	\"link_type\":\"package\"\
	}"
	release_cli_args+=" --assets-link {\
	\"name\":\"GitLab-PyPI-Package-Registry\",\
	\"url\":\"$(CI_SERVER_URL)/$(CI_PROJECT_PATH)/-/packages/\",\
	\"link_type\":\"package\"\
	}"
	release_cli_args+=" --assets-link {\
	\"name\":\"Docker-Hub-Container-Registry\",\
	\"url\":\"https://hub.docker.com/r/merpatterson/$(CI_PROJECT_NAME)/tags\",\
	\"link_type\":\"image\"\
	}"
	docker compose run --rm gitlab-release-cli release-cli \
	    --server-url "$(CI_SERVER_URL)" --project-id "$(CI_PROJECT_ID)" \
	    create $${release_cli_args}
# Create a GitHub release
# Ensure the tag is in place on the GitHub mirror so we can create the project host
# release object:
	git push -o ci.skip --no-verify --tags "github"
	gh release create "v$${current_version}" $(GITHUB_RELEASE_ARGS) \
	    --notes-file "./NEWS-release.rst" ./dist/python_project_structure-*
endif
.PHONY: release-docker
### Publish container images to Docker Hub
release-docker: build-docker
# https://docs.docker.com/docker-hub/#step-5-build-and-push-a-container-image-to-docker-hub-from-your-computer
ifeq ($(CI),true)
	$(MAKE) -e "./var/log/docker-login.log" \
	    "./var/log/docker-login-gitlab.log" "./var/log/docker-login-github.log"
endif
	docker push "merpatterson/python-project-structure:$(VCS_BRANCH)"
	docker push "merpatterson/python-project-structure:devel-$(VCS_BRANCH)"
	docker push "merpatterson/python-project-structure:$(PYTHON_ENV)-$(VCS_BRANCH)"
	docker push "merpatterson/python-project-structure:$(PYTHON_ENV)-devel-$(VCS_BRANCH)"
	docker push "$(CI_REGISTRY_IMAGE):$(VCS_BRANCH)"
	docker push "$(CI_REGISTRY_IMAGE):devel-$(VCS_BRANCH)"
	docker push "ghcr.io/rpatterson/python-project-structure:$(VCS_BRANCH)"
	docker push "ghcr.io/rpatterson/python-project-structure:devel-$(VCS_BRANCH)"
ifeq ($(VCS_BRANCH),master)
# Only update tags end users may depend on to be stable from the `master` branch
	current_version=$$(
	    tox exec $(TOX_EXEC_OPTS) -e "build" -qq -- cz version --project
	)
	major_version=$$(echo $${current_version} | sed -nE 's|([0-9]+).*|\1|p')
	minor_version=$$(
	    echo $${current_version} | sed -nE 's|([0-9]+\.[0-9]+).*|\1|p'
	)
	docker push "merpatterson/python-project-structure:$${minor_version}"
	docker push "merpatterson/python-project-structure:$${major_version}"
	docker push "merpatterson/python-project-structure:latest"
	docker push "merpatterson/python-project-structure:devel"
	docker push "merpatterson/python-project-structure:$(PYTHON_ENV)-$${minor_version}"
	docker push "merpatterson/python-project-structure:$(PYTHON_ENV)-$${major_version}"
	docker push "merpatterson/python-project-structure:$(PYTHON_ENV)"
	docker push "merpatterson/python-project-structure:$(PYTHON_ENV)-devel"
	docker push "$(CI_REGISTRY_IMAGE):$${minor_version}"
	docker push "$(CI_REGISTRY_IMAGE):$${major_version}"
	docker push "$(CI_REGISTRY_IMAGE):latest"
	docker push "$(CI_REGISTRY_IMAGE):devel"
	docker push "$(CI_REGISTRY_IMAGE):$(PYTHON_ENV)-$${minor_version}"
	docker push "$(CI_REGISTRY_IMAGE):$(PYTHON_ENV)-$${major_version}"
	docker push "$(CI_REGISTRY_IMAGE):$(PYTHON_ENV)-latest"
	docker push "$(CI_REGISTRY_IMAGE):$(PYTHON_ENV)-devel"
	docker push "ghcr.io/rpatterson/python-project-structure:$${minor_version}"
	docker push "ghcr.io/rpatterson/python-project-structure:$${major_version}"
	docker push "ghcr.io/rpatterson/python-project-structure:latest"
	docker push "ghcr.io/rpatterson/python-project-structure:devel"
	docker push "ghcr.io/rpatterson/python-project-structure:$(PYTHON_ENV)-$${minor_version}"
	docker push "ghcr.io/rpatterson/python-project-structure:$(PYTHON_ENV)-$${major_version}"
	docker push "ghcr.io/rpatterson/python-project-structure:$(PYTHON_ENV)-latest"
	docker push "ghcr.io/rpatterson/python-project-structure:$(PYTHON_ENV)-devel"
	docker compose run --rm docker-pushrm
endif

.PHONY: format
### Automatically correct code in this checkout according to linters and style checkers
format: ./var/log/host-install.log
	$(TOX_EXEC_ARGS) autoflake -r -i --remove-all-unused-imports \
		--remove-duplicate-keys --remove-unused-variables \
		--remove-unused-variables "./src/pythonprojectstructure/"
	$(TOX_EXEC_ARGS) autopep8 -v -i -r "./src/pythonprojectstructure/"
	$(TOX_EXEC_ARGS) black "./src/pythonprojectstructure/"

.PHONY: lint-docker
### Check the style and content of the `./Dockerfile*` files
lint-docker: ./.env
	docker compose run --rm hadolint hadolint "./Dockerfile"
	docker compose run --rm hadolint hadolint "./Dockerfile.devel"
	docker compose run --rm hadolint hadolint "./build-host/Dockerfile"

.PHONY: test
### Format the code and run the full suite of tests, coverage checks, and linters
test: lint-docker test-docker
.PHONY: test-docker
### Format the code and run the full suite of tests, coverage checks, and linters
test-docker: ./.env build-wheel
	$(MAKE) -e -j \
	    TOX_RUN_ARGS="run --installpkg ./dist/$$(
	        readlink "./dist/.current.whl"
	    )" \
	    DOCKER_BUILD_ARGS="--progress plain" \
	    $(PYTHON_MINORS:%=test-docker-%)
.PHONY: $(PYTHON_MINORS:%=test-docker-%)
### Run the full suite of tests inside a docker container for this Python version
$(PYTHON_MINORS:%=test-docker-%):
	$(MAKE) -e PYTHON_MINORS="$(@:test-docker-%=%)" \
	    PYTHON_ENV="py$(subst .,,$(@:test-docker-%=%))" test-docker-pyminor
.PHONY: test-docker-pyminor
test-docker-pyminor: build-docker-$(PYTHON_MINOR)
	docker_run_args="--rm"
	if [ ! -t 0 ]
	then
# No fancy output when running in parallel
	    docker_run_args+=" -T"
	fi
# Ensure the dist/package has been correctly installed in the image
	docker compose run $${docker_run_args} python-project-structure \
	    python -m pythonprojectstructure --help
	docker compose run $${docker_run_args} python-project-structure \
	    python-project-structure --help
# Run from the development Docker container for consistency
	docker compose run $${docker_run_args} python-project-structure-devel \
	    make -e PYTHON_MINORS="$(PYTHON_MINORS)" TOX_RUN_ARGS="$(TOX_RUN_ARGS)" \
	        test-local
.PHONY: test-local
### Run the full suite of tests on the local host
test-local:
	tox $(TOX_RUN_ARGS) -e "$(TOX_ENV_LIST)"
.PHONY: test-debug
### Run tests in the main/default environment and invoke the debugger on errors/failures
test-debug: ./.tox/$(PYTHON_ENV)/log/editable.log
	$(TOX_EXEC_ARGS) pytest --pdb

.PHONY: upgrade
### Update all fixed/pinned dependencies to their latest available versions
upgrade:
	touch "./setup.cfg" "./requirements/build.txt.in" "./requirements/host.txt.in"
	$(MAKE) -e PUID=$(PUID) "build-docker"
# Update VCS hooks from remotes to the latest tag.
	$(TOX_EXEC_BUILD_ARGS) pre-commit autoupdate

# TEMPLATE: Run this once for your project.  See the `./var/log/docker-login*.log`
# targets for the authentication environment variables that need to be set or just login
# to those container registries manually and touch these targets.
.PHONY: bootstrap-project
### Run any tasks needed to be run once for a given project by a maintainer
bootstrap-project: \
		./var/log/docker-login-gitlab.log \
		./var/log/docker-login-github.log
# Initially seed the build host Docker image to bootstrap CI/CD environments
# GitLab CI/CD:
	$(MAKE) -C "./build-host/" \
	    CI_REGISTRY_IMAGE="registry.gitlab.com/rpatterson/python-project-structure"\
	    release
# GitHub Actions:
	$(MAKE) -C "./build-host/" \
	    CI_REGISTRY_IMAGE="ghcr.io/rpatterson/python-project-structure" release

.PHONY: clean
### Restore the checkout to a state as close to an initial clone as possible
clean:
	docker compose down --remove-orphans --rmi "all" -v || true
	$(TOX_EXEC_BUILD_ARGS) pre-commit uninstall \
	    --hook-type "pre-commit" --hook-type "commit-msg" --hook-type "pre-push" \
	    || true
	$(TOX_EXEC_BUILD_ARGS) pre-commit clean || true
	git clean -dfx -e "var/" -e ".env"
	rm -rfv "./var/log/"
	rm -rf "./var/docker/"


## Utility targets

.PHONY: expand-template
## Create a file from a template replacing environment variables
expand-template: ./var/log/host-install.log
	set +x
	if [ -e "$(target)" ]
	then
	    diff -u "$(target)" "$(template)" || true
	    echo "ERROR: Template $(template) has been updated:"
	    echo "       Reconcile changes and \`$$ touch $(target)\`:"
	    false
	fi
	envsubst <"$(template)" >"$(target)"


## Real targets

# Manage fixed/pinned versions in `./requirements/**.txt` files.  Has to be run for each
# python version in the virtual environment for that Python version:
# https://github.com/jazzband/pip-tools#cross-environment-usage-of-requirementsinrequirementstxt-and-pip-compile
$(PYTHON_ENVS:%=./requirements/%/devel.txt): ./pyproject.toml ./setup.cfg ./tox.ini
	true DEBUG Updated prereqs: $(?)
<<<<<<< HEAD
	$(MAKE) ./var/log/host-install.log
	tox exec $(TOX_EXEC_OPTS) -e "$(@:requirements/%/devel.txt=%)" -- \
	    pip-compile --resolver "backtracking" $(PIP_COMPILE_ARGS) --extra "devel" \
=======
	$(MAKE) "$(@:requirements/%/devel.txt=./.tox/%/log/build.log)"
	./.tox/$(@:requirements/%/devel.txt=%)/bin/pip-compile \
	    --resolver "backtracking" --upgrade --extra "devel" \
>>>>>>> 8b7deead
	    --output-file "$(@)" "$(<)"
	mkdir -pv "./var/log/"
	touch "./var/log/rebuild.log"
$(PYTHON_ENVS:%=./requirements/%/user.txt): ./pyproject.toml ./setup.cfg ./tox.ini
	true DEBUG Updated prereqs: $(?)
<<<<<<< HEAD
	$(MAKE) ./var/log/host-install.log
	tox exec $(TOX_EXEC_OPTS) -e "$(@:requirements/%/user.txt=%)" -- \
	    pip-compile --resolver "backtracking" $(PIP_COMPILE_ARGS) --output-file "$(@)" "$(<)"
=======
	$(MAKE) "$(@:requirements/%/user.txt=./.tox/%/log/build.log)"
	./.tox/$(@:requirements/%/user.txt=%)/bin/pip-compile \
	    --resolver "backtracking" --upgrade --output-file "$(@)" "$(<)"
>>>>>>> 8b7deead
	mkdir -pv "./var/log/"
	touch "./var/log/rebuild.log"
$(PYTHON_ENVS:%=./requirements/%/host.txt): ./requirements/host.txt.in
	true DEBUG Updated prereqs: $(?)
<<<<<<< HEAD
	$(MAKE) ./var/log/host-install.log
	tox exec $(TOX_EXEC_OPTS) -e "$(@:requirements/%/host.txt=%)" -- \
	    pip-compile --resolver "backtracking" $(PIP_COMPILE_ARGS) --output-file "$(@)" "$(<)"
=======
	$(MAKE) "$(@:requirements/%/host.txt=./.tox/%/log/build.log)"
	./.tox/$(@:requirements/%/host.txt=%)/bin/pip-compile \
	    --resolver "backtracking" --upgrade --output-file "$(@)" "$(<)"
>>>>>>> 8b7deead
# Only update the installed tox version for the latest/host/main/default Python version
	if [ "$(@:requirements/%/host.txt=%)" = "$(PYTHON_ENV)" ]
	then
# Don't install tox into one of it's own virtual environments
	    if [ -n "$${VIRTUAL_ENV:-}" ]
	    then
	        pip_bin="$$(which -a pip | grep -v "^$${VIRTUAL_ENV}/bin/" | head -n 1)"
	    else
	        pip_bin="pip"
	    fi
	    "$${pip_bin}" install -r "$(@)"
	fi
	mkdir -pv "./var/log/"
	touch "./var/log/rebuild.log"
$(PYTHON_ENVS:%=./requirements/%/build.txt): ./requirements/build.txt.in
	true DEBUG Updated prereqs: $(?)
<<<<<<< HEAD
	$(MAKE) ./var/log/host-install.log
	tox exec $(TOX_EXEC_OPTS) -e "$(@:requirements/%/build.txt=%)" -- \
	    pip-compile --resolver "backtracking" $(PIP_COMPILE_ARGS) --output-file "$(@)" "$(<)"
=======
	$(MAKE) "$(@:requirements/%/build.txt=./.tox/%/log/build.log)"
	./.tox/$(@:requirements/%/build.txt=%)/bin/pip-compile \
	    --resolver "backtracking" --upgrade --output-file "$(@)" "$(<)"
>>>>>>> 8b7deead

# Workaround tox's `usedevelop = true` not working with `./pyproject.toml`
$(PYTHON_ENVS:%=./.tox/%/log/build.log): ./var/log/host-install.log
	tox exec $(TOX_EXEC_OPTS) -e "$(@:.tox/%/log/build.log=%)" -- python -c "" |
	    tee -a "$(@)"
$(PYTHON_ENVS:%=./.tox/%/log/editable.log):
	$(MAKE) ./var/log/host-install.log
	mkdir -pv "$(dir $(@))"
	tox exec $(TOX_EXEC_OPTS) -e "$(@:.tox/%/log/editable.log=%)" -- \
	    pip install -e "./" | tee -a "$(@)"

# Build a wheel package but only if one hasn't already been made
./dist/.current.whl:
	$(MAKE) build-wheel

# Docker targets
./var/docker/$(PYTHON_ENV)/log/build.log: \
		./Dockerfile ./Dockerfile.devel ./.dockerignore ./bin/entrypoint \
		./pyproject.toml ./setup.cfg ./tox.ini ./requirements/host.txt.in \
		./docker-compose.yml ./docker-compose.override.yml ./.env \
		./var/docker/$(PYTHON_ENV)/log/rebuild.log
	true DEBUG Updated prereqs: $(?)
# Ensure access permissions to build artifacts in container volumes.
# If created by `# dockerd`, they end up owned by `root`.
	mkdir -pv "$(dir $(@))" \
	    "./src/python_project_structure.egg-info/" \
	    "./var/docker/$(PYTHON_ENV)/python_project_structure.egg-info/" \
	    "./.tox/" "./var/docker/$(PYTHON_ENV)/.tox/"
# Workaround issues with local images and the development image depending on the end
# user image.  It seems that `depends_on` isn't sufficient.
	$(MAKE) ./var/log/host-install.log
	current_version=$$(
	    tox exec $(TOX_EXEC_OPTS) -e "build" -qq -- cz version --project
	)
# https://github.com/moby/moby/issues/39003#issuecomment-879441675
	docker_build_args="$(DOCKER_BUILD_ARGS) \
	    --build-arg BUILDKIT_INLINE_CACHE=1 \
	    --build-arg PYTHON_MINOR=$(PYTHON_MINOR) \
	    --build-arg PYTHON_ENV=$(PYTHON_ENV) \
	    --build-arg VERSION=$${current_version}"
	docker_build_user_tags=" \
	    --tag merpatterson/python-project-structure:local \
	    --tag merpatterson/python-project-structure:$(VCS_BRANCH) \
	    --tag merpatterson/python-project-structure:$${current_version} \
	    --tag merpatterson/python-project-structure:$(PYTHON_ENV)-local \
	    --tag merpatterson/python-project-structure:$(PYTHON_ENV)-$(VCS_BRANCH) \
	    --tag merpatterson/python-project-structure:$(PYTHON_ENV)-$${current_version} \
	    --tag $(CI_REGISTRY_IMAGE):$(VCS_BRANCH) \
	    --tag $(CI_REGISTRY_IMAGE):$${current_version} \
	    --tag $(CI_REGISTRY_IMAGE):$(PYTHON_ENV)-$(VCS_BRANCH) \
	    --tag $(CI_REGISTRY_IMAGE):$(PYTHON_ENV)-$${current_version} \
	    --tag ghcr.io/rpatterson/python-project-structure:$(VCS_BRANCH) \
	    --tag ghcr.io/rpatterson/python-project-structure:$${current_version} \
	    --tag ghcr.io/rpatterson/python-project-structure:$(PYTHON_ENV)-$(VCS_BRANCH) \
	    --tag ghcr.io/rpatterson/python-project-structure:$(PYTHON_ENV)-$${current_version}"
ifeq ($(VCS_BRANCH),master)
# Only update tags end users may depend on to be stable from the `master` branch
	major_version=$$(echo $${current_version} | sed -nE 's|([0-9]+).*|\1|p')
	minor_version=$$(
	    echo $${current_version} | sed -nE 's|([0-9]+\.[0-9]+).*|\1|p'
	)
	docker_build_user_tags+=" \
	    --tag merpatterson/python-project-structure:$${minor_version} \
	    --tag merpatterson/python-project-structure:$${major_version} \
	    --tag merpatterson/python-project-structure:latest \
	    --tag merpatterson/python-project-structure:$(PYTHON_ENV)-$${minor_version} \
	    --tag merpatterson/python-project-structure:$(PYTHON_ENV)-$${major_version} \
	    --tag merpatterson/python-project-structure:$(PYTHON_ENV) \
	    --tag $(CI_REGISTRY_IMAGE):$${minor_version} \
	    --tag $(CI_REGISTRY_IMAGE):$${major_version} \
	    --tag $(CI_REGISTRY_IMAGE):latest \
	    --tag $(CI_REGISTRY_IMAGE):$(PYTHON_ENV)-$${minor_version} \
	    --tag $(CI_REGISTRY_IMAGE):$(PYTHON_ENV)-$${major_version} \
	    --tag $(CI_REGISTRY_IMAGE):$(PYTHON_ENV)-latest \
	    --tag ghcr.io/rpatterson/python-project-structure:$${minor_version} \
	    --tag ghcr.io/rpatterson/python-project-structure:$${major_version} \
	    --tag ghcr.io/rpatterson/python-project-structure:latest \
	    --tag ghcr.io/rpatterson/python-project-structure:$(PYTHON_ENV)-$${minor_version} \
	    --tag ghcr.io/rpatterson/python-project-structure:$(PYTHON_ENV)-$${major_version} \
	    --tag ghcr.io/rpatterson/python-project-structure:$(PYTHON_ENV)-latest"
endif
	docker_build_caches=""
ifeq ($(GITLAB_CI),true)
# Don't cache when building final releases on `master`
ifneq ($(VCS_BRANCH),master)
	docker pull "$(CI_REGISTRY_IMAGE):$(PYTHON_ENV)-$(VCS_BRANCH)" || true
	docker_build_caches+=" --cache-from $(CI_REGISTRY_IMAGE):$(PYTHON_ENV)-$(VCS_BRANCH)"
endif
endif
ifeq ($(GITHUB_ACTIONS),true)
ifneq ($(VCS_BRANCH),master)
# Can't use the GitHub Actions cache when we're only pushing images from GitLab CI/CD
	docker pull "ghcr.io/rpatterson/python-project-structure:$(PYTHON_ENV)-$(VCS_BRANCH)" || true
	docker_build_caches+=" --cache-from \
	    ghcr.io/rpatterson/python-project-structure:$(PYTHON_ENV)-$(VCS_BRANCH)"
endif
endif
	docker buildx build --pull $${docker_build_args} $${docker_build_user_tags} \
	    $${docker_build_caches} "./"
# Ensure any subsequent builds have optimal caches
ifeq ($(GITLAB_CI),true)
	$(MAKE) -e ./var/log/docker-login-gitlab.log
	docker push "$(CI_REGISTRY_IMAGE):$(PYTHON_ENV)-$(VCS_BRANCH)"
endif
ifeq ($(GITHUB_ACTIONS),true)
	$(MAKE) -e ./var/log/docker-login-github.log
	docker push "ghcr.io/rpatterson/python-project-structure:$(PYTHON_ENV)-$(VCS_BRANCH)"
endif
# Build the development image
	docker_build_caches=""
ifeq ($(GITLAB_CI),true)
ifneq ($(VCS_BRANCH),master)
	docker pull "$(CI_REGISTRY_IMAGE):devel-$(VCS_BRANCH)" || true
	docker_build_caches+=" --cache-from $(CI_REGISTRY_IMAGE):devel-$(VCS_BRANCH)"
endif
endif
ifeq ($(GITHUB_ACTIONS),true)
ifneq ($(VCS_BRANCH),master)
	docker pull "ghcr.io/rpatterson/python-project-structure:devel-$(VCS_BRANCH)" || true
	docker_build_caches+=" --cache-from \
	    ghcr.io/rpatterson/python-project-structure:devel-$(VCS_BRANCH)"
endif
endif
	docker_build_devel_tags=" \
	    --tag merpatterson/python-project-structure:devel-local \
	    --tag merpatterson/python-project-structure:devel-$(VCS_BRANCH) \
	    --tag merpatterson/python-project-structure:$(PYTHON_ENV)-devel-local \
	    --tag merpatterson/python-project-structure:$(PYTHON_ENV)-devel-$(VCS_BRANCH) \
	    --tag $(CI_REGISTRY_IMAGE):devel-$(VCS_BRANCH) \
	    --tag $(CI_REGISTRY_IMAGE):$(PYTHON_ENV)-devel-$(VCS_BRANCH) \
	    --tag ghcr.io/rpatterson/python-project-structure:devel-$(VCS_BRANCH) \
	    --tag ghcr.io/rpatterson/python-project-structure:$(PYTHON_ENV)-devel-$(VCS_BRANCH)"
ifeq ($(VCS_BRANCH),master)
	docker_build_devel_tags+=" \
	    --tag merpatterson/python-project-structure:devel \
	    --tag merpatterson/python-project-structure:$(PYTHON_ENV)-devel \
	    --tag $(CI_REGISTRY_IMAGE):devel \
	    --tag $(CI_REGISTRY_IMAGE):$(PYTHON_ENV)-devel \
	    --tag ghcr.io/rpatterson/python-project-structure:devel \
	    --tag ghcr.io/rpatterson/python-project-structure:$(PYTHON_ENV)-devel"
endif
	docker buildx build $${docker_build_args} $${docker_build_devel_tags} \
	    $${docker_build_caches} --file "./Dockerfile.devel" "./"
# Ensure any subsequent builds have optimal caches
ifeq ($(GITLAB_CI),true)
	docker push "$(CI_REGISTRY_IMAGE):$(PYTHON_ENV)-devel-$(VCS_BRANCH)"
endif
ifeq ($(GITHUB_ACTIONS),true)
	docker push "ghcr.io/rpatterson/python-project-structure:$(PYTHON_ENV)-devel-$(VCS_BRANCH)"
endif
	date >>"$(@)"
# The image installs the host requirements, reflect that in the bind mount volumes
	date >>"$(@:%/build.log=%/host-install.log)"
# Update the pinned/frozen versions, if needed, using the container.  If changed, then
# we may need to re-build the container image again to ensure it's current and correct.
	docker compose run --rm -T python-project-structure-devel \
	    make -e PYTHON_MINORS="$(PYTHON_MINOR)" build-requirements-$(PYTHON_ENV)
	$(MAKE) -e "$(@)"
# Marker file used to trigger the rebuild of the image for just one Python version.
# Useful to workaround async timestamp issues when running jobs in parallel.
./var/docker/$(PYTHON_ENV)/log/rebuild.log:
	mkdir -pv "$(dir $(@))"
	date >>"$(@)"

# Local environment variables from a template
./.env: ./.env.in
	$(MAKE) -e "template=$(<)" "target=$(@)" expand-template

# Perform any one-time local checkout set up
./var/log/host-install.log:
	mkdir -pv "$(dir $(@))"
# Bootstrap the minimum Python environment
	(
	    if ! which pip
	    then
	        if which apk
	        then
	            sudo apk update
	            sudo apk add "gettext" "py3-pip" "gnupg" "github-cli" "curl"
	        elif which apt-get
	        then
	            sudo apt-get update
	            sudo apt-get install -y \
	                "gettext-base" "python3-pip" "gnupg" "gh" "curl"
	        else
	            set +x
	            echo "ERROR: OS not supported for installing host dependencies"
	            false
	        fi
	    fi
	    if [ -e ./requirements/$(PYTHON_HOST_ENV)/host.txt ]
	    then
	        pip install -r "./requirements/$(PYTHON_HOST_ENV)/host.txt"
	    else
	        pip install -r "./requirements/host.txt.in"
	    fi
	) | tee -a "$(@)"

./var/log/codecov-install.log:
	mkdir -pv "$(dir $(@))"
# Install the code test coverage publishing tool
	(
	    if ! which codecov
	    then
	        mkdir -pv ~/.local/bin/
# https://docs.codecov.com/docs/codecov-uploader#using-the-uploader-with-codecovio-cloud
	        if which brew
	        then
# Mac OS X
	            curl --output-dir ~/.local/bin/ -Os \
	                "https://uploader.codecov.io/latest/macos/codecov"
	        elif which apk
	        then
# Alpine
	            wget --directory-prefix ~/.local/bin/ \
	                "https://uploader.codecov.io/latest/alpine/codecov"
	        else
# Other Linux distributions
	            curl --output-dir ~/.local/bin/ -Os \
	                "https://uploader.codecov.io/latest/linux/codecov"
	        fi
	        chmod +x ~/.local/bin/codecov
	    fi
	    if ! which codecov
	    then
	        set +x
	        echo "ERROR: CodeCov CLI tool still not on PATH"
	        false
	    fi
	) | tee -a "$(@)"

./.git/hooks/pre-commit:
	$(MAKE) ./var/log/host-install.log
	$(TOX_EXEC_BUILD_ARGS) pre-commit install \
	    --hook-type "pre-commit" --hook-type "commit-msg" --hook-type "pre-push"

# Capture any project initialization tasks for reference.  Not actually usable.
./pyproject.toml:
	$(MAKE) ./var/log/host-install.log
	$(TOX_EXEC_BUILD_ARGS) cz init

# Emacs editor settings
./.dir-locals.el: ./.dir-locals.el.in
	$(MAKE) -e "template=$(<)" "target=$(@)" expand-template

# User-created pre-requisites
~/.gitconfig:
	git config --global user.name "$(USER_FULL_NAME)"
	git config --global user.email "$(USER_EMAIL)"
~/.pypirc: ./home/.pypirc.in
	$(MAKE) -e "template=$(<)" "target=$(@)" expand-template

./var/log/docker-login.log: ./.env
	mkdir -pv "$(dir $(@))"
	set +x
	source "./.env"
	printenv "DOCKER_PASS" | docker login -u "merpatterson" --password-stdin
	date | tee -a "$(@)"
./var/log/docker-login-gitlab.log:
	mkdir -pv "$(dir $(@))"
	set +x
	printenv "CI_REGISTRY_PASSWORD" |
	    docker login -u "$(CI_REGISTRY_USER)" --password-stdin "$(CI_REGISTRY)"
	date | tee -a "$(@)"
./var/log/docker-login-github.log:
	mkdir -pv "$(dir $(@))"
	set +x
	printenv "PROJECT_GITHUB_PAT" |
	    docker login -u "$(GITHUB_REPOSITORY_OWNER)" --password-stdin "ghcr.io"
	date | tee -a "$(@)"

# GPG signing key creation and management in CI
export GPG_PASSPHRASE=
./var/ci-cd-signing-subkey.asc:
# We need a private key in the CI/CD environment for signing release commits and
# artifacts.  Use a subkey so that it can be revoked without affecting your main key.
# This recipe captures what I had to do to export a private signing subkey.  It's not
# widely tested so it should probably only be used for reference.  It worked for me but
# the risk is leaking your main private key so double and triple check all your
# assumptions and results.
# 1. Create a signing subkey with a NEW, SEPARATE passphrase:
#    https://wiki.debian.org/Subkeys#How.3F
# 2. Get the long key ID for that private subkey:
#	gpg --list-secret-keys --keyid-format "LONG"
# 3. Export *just* that private subkey and verify that the main secret key packet is the
#    GPG dummy packet and that the only other private key included is the intended
#    subkey:
#	gpg --armor --export-secret-subkeys "$(GPG_SIGNING_KEYID)!" |
#	    gpg --list-packets
# 4. Export that key as text to a file:
	gpg --armor --export-secret-subkeys "$(GPG_SIGNING_KEYID)!" >"$(@)"
# 5. Confirm that the exported key can be imported into a temporary GNU PG directory and
#    that temporary directory can then be used to sign files:
#	gnupg_homedir=$$(mktemp -d --suffix=".d" "gnupd.XXXXXXXXXX")
#	printenv 'GPG_PASSPHRASE' >"$${gnupg_homedir}/.passphrase"
#	gpg --homedir "$${gnupg_homedir}" --batch --import <"$(@)"
#	echo "Test signature content" >"$${gnupg_homedir}/test-sig.txt"
#	gpgconf --kill gpg-agent
#	gpg --homedir "$${gnupg_homedir}" --batch --pinentry-mode "loopback" \
#	    --passphrase-file "$${gnupg_homedir}/.passphrase" \
#	    --local-user "$(GPG_SIGNING_KEYID)!" --sign "$${gnupg_homedir}/test-sig.txt"
#	gpg --batch --verify "$${gnupg_homedir}/test-sig.txt.gpg"
# 6. Add the contents of this target as a `GPG_SIGNING_PRIVATE_KEY` secret in CI and the
# passphrase for the signing subkey as a `GPG_PASSPHRASE` secret in CI
./var/log/gpg-import.log:
# In each CI run, import the private signing key from the CI secrets
	printenv "GPG_SIGNING_PRIVATE_KEY" | gpg --batch --import | tee -a "$(@)"
	echo 'default-key:0:"$(GPG_SIGNING_KEYID)' | gpgconf —change-options gpg
	git config --global user.signingkey "$(GPG_SIGNING_KEYID)"
# "Unlock" the signing key for the remainder of this CI run:
	printenv 'GPG_PASSPHRASE' >"./var/ci-cd-signing-subkey.passphrase"
	true | gpg --batch --pinentry-mode "loopback" \
	    --passphrase-file "./var/ci-cd-signing-subkey.passphrase" \
	    --sign | gpg --list-packets<|MERGE_RESOLUTION|>--- conflicted
+++ resolved
@@ -530,42 +530,24 @@
 # https://github.com/jazzband/pip-tools#cross-environment-usage-of-requirementsinrequirementstxt-and-pip-compile
 $(PYTHON_ENVS:%=./requirements/%/devel.txt): ./pyproject.toml ./setup.cfg ./tox.ini
 	true DEBUG Updated prereqs: $(?)
-<<<<<<< HEAD
-	$(MAKE) ./var/log/host-install.log
-	tox exec $(TOX_EXEC_OPTS) -e "$(@:requirements/%/devel.txt=%)" -- \
-	    pip-compile --resolver "backtracking" $(PIP_COMPILE_ARGS) --extra "devel" \
-=======
 	$(MAKE) "$(@:requirements/%/devel.txt=./.tox/%/log/build.log)"
 	./.tox/$(@:requirements/%/devel.txt=%)/bin/pip-compile \
-	    --resolver "backtracking" --upgrade --extra "devel" \
->>>>>>> 8b7deead
+	    --resolver "backtracking" $(PIP_COMPILE_ARGS) --extra "devel" \
 	    --output-file "$(@)" "$(<)"
 	mkdir -pv "./var/log/"
 	touch "./var/log/rebuild.log"
 $(PYTHON_ENVS:%=./requirements/%/user.txt): ./pyproject.toml ./setup.cfg ./tox.ini
 	true DEBUG Updated prereqs: $(?)
-<<<<<<< HEAD
-	$(MAKE) ./var/log/host-install.log
-	tox exec $(TOX_EXEC_OPTS) -e "$(@:requirements/%/user.txt=%)" -- \
-	    pip-compile --resolver "backtracking" $(PIP_COMPILE_ARGS) --output-file "$(@)" "$(<)"
-=======
 	$(MAKE) "$(@:requirements/%/user.txt=./.tox/%/log/build.log)"
 	./.tox/$(@:requirements/%/user.txt=%)/bin/pip-compile \
-	    --resolver "backtracking" --upgrade --output-file "$(@)" "$(<)"
->>>>>>> 8b7deead
+	    --resolver "backtracking" $(PIP_COMPILE_ARGS) --output-file "$(@)" "$(<)"
 	mkdir -pv "./var/log/"
 	touch "./var/log/rebuild.log"
 $(PYTHON_ENVS:%=./requirements/%/host.txt): ./requirements/host.txt.in
 	true DEBUG Updated prereqs: $(?)
-<<<<<<< HEAD
-	$(MAKE) ./var/log/host-install.log
-	tox exec $(TOX_EXEC_OPTS) -e "$(@:requirements/%/host.txt=%)" -- \
-	    pip-compile --resolver "backtracking" $(PIP_COMPILE_ARGS) --output-file "$(@)" "$(<)"
-=======
 	$(MAKE) "$(@:requirements/%/host.txt=./.tox/%/log/build.log)"
 	./.tox/$(@:requirements/%/host.txt=%)/bin/pip-compile \
-	    --resolver "backtracking" --upgrade --output-file "$(@)" "$(<)"
->>>>>>> 8b7deead
+	    --resolver "backtracking" $(PIP_COMPILE_ARGS) --output-file "$(@)" "$(<)"
 # Only update the installed tox version for the latest/host/main/default Python version
 	if [ "$(@:requirements/%/host.txt=%)" = "$(PYTHON_ENV)" ]
 	then
@@ -582,15 +564,9 @@
 	touch "./var/log/rebuild.log"
 $(PYTHON_ENVS:%=./requirements/%/build.txt): ./requirements/build.txt.in
 	true DEBUG Updated prereqs: $(?)
-<<<<<<< HEAD
-	$(MAKE) ./var/log/host-install.log
-	tox exec $(TOX_EXEC_OPTS) -e "$(@:requirements/%/build.txt=%)" -- \
-	    pip-compile --resolver "backtracking" $(PIP_COMPILE_ARGS) --output-file "$(@)" "$(<)"
-=======
 	$(MAKE) "$(@:requirements/%/build.txt=./.tox/%/log/build.log)"
 	./.tox/$(@:requirements/%/build.txt=%)/bin/pip-compile \
-	    --resolver "backtracking" --upgrade --output-file "$(@)" "$(<)"
->>>>>>> 8b7deead
+	    --resolver "backtracking" $(PIP_COMPILE_ARGS) --output-file "$(@)" "$(<)"
 
 # Workaround tox's `usedevelop = true` not working with `./pyproject.toml`
 $(PYTHON_ENVS:%=./.tox/%/log/build.log): ./var/log/host-install.log
