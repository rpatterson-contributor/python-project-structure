## Development, build and maintenance tasks

### Defensive settings for make:
#     https://tech.davis-hansson.com/p/make/
SHELL:=bash
.ONESHELL:
.SHELLFLAGS:=-eu -o pipefail -c
.SILENT:
.DELETE_ON_ERROR:
MAKEFLAGS+=--warn-undefined-variables
MAKEFLAGS+=--no-builtin-rules
PS1?=$$
EMPTY=
COMMA=,

# Variables/options that affect behavior
export TEMPLATE_IGNORE_EXISTING=false
# https://devguide.python.org/versions/#supported-versions
PYTHON_SUPPORTED_MINORS=3.11 3.10 3.9 3.8 3.7
export DOCKER_USER=merpatterson
# Project-specific variables
GPG_SIGNING_KEYID=2EFF7CCE6828E359
GITLAB_REPOSITORY_OWNER=rpatterson
GITHUB_REPOSITORY_OWNER=$(GITLAB_REPOSITORY_OWNER)

# Values derived from the environment
USER_NAME:=$(shell id -u -n)
USER_FULL_NAME:=$(shell \
    getent passwd "$(USER_NAME)" | cut -d ":" -f 5 | cut -d "," -f 1)
ifeq ($(USER_FULL_NAME),)
USER_FULL_NAME=$(USER_NAME)
endif
USER_EMAIL:=$(USER_NAME)@$(shell hostname -f)
export PUID:=$(shell id -u)
export PGID:=$(shell id -g)
export CHECKOUT_DIR=$(PWD)
TZ=Etc/UTC
ifneq ("$(wildcard /usr/share/zoneinfo/)","")
TZ=$(shell \
  realpath --relative-to=/usr/share/zoneinfo/ \
  $(firstword $(realpath /private/etc/localtime /etc/localtime)) \
)
endif
export TZ
# Use the same Python version tox would as a default:
# https://tox.wiki/en/latest/config.html#base_python
PYTHON_HOST_MINOR:=$(shell \
    pip --version | sed -nE 's|.* \(python ([0-9]+.[0-9]+)\)$$|\1|p')
export PYTHON_HOST_ENV=py$(subst .,,$(PYTHON_HOST_MINOR))
# Determine the latest installed Python version of the supported versions
PYTHON_BASENAMES=$(PYTHON_SUPPORTED_MINORS:%=python%)
define PYTHON_AVAIL_EXECS :=
    $(foreach PYTHON_BASENAME,$(PYTHON_BASENAMES),$(shell which $(PYTHON_BASENAME)))
endef
PYTHON_LATEST_EXEC=$(firstword $(PYTHON_AVAIL_EXECS))
PYTHON_LATEST_BASENAME=$(notdir $(PYTHON_LATEST_EXEC))
PYTHON_MINOR=$(PYTHON_HOST_MINOR)
ifeq ($(PYTHON_MINOR),)
# Fallback to the latest installed supported Python version
PYTHON_MINOR=$(PYTHON_LATEST_BASENAME:python%=%)
endif
export DOCKER_GID=$(shell getent group "docker" | cut -d ":" -f 3)

# Values derived from constants
# Support passing in the Python versions to test, including testing one version:
#     $ make PYTHON_MINORS=3.11 test
PYTHON_LATEST_MINOR=$(firstword $(PYTHON_SUPPORTED_MINORS))
PYTHON_LATEST_ENV=py$(subst .,,$(PYTHON_LATEST_MINOR))
PYTHON_MINORS=$(PYTHON_SUPPORTED_MINORS)
ifeq ($(PYTHON_MINOR),)
export PYTHON_MINOR=$(firstword $(PYTHON_MINORS))
else ifeq ($(findstring $(PYTHON_MINOR),$(PYTHON_MINORS)),)
export PYTHON_MINOR=$(firstword $(PYTHON_MINORS))
endif
export PYTHON_MINOR
export PYTHON_ENV=py$(subst .,,$(PYTHON_MINOR))
PYTHON_SHORT_MINORS=$(subst .,,$(PYTHON_MINORS))
PYTHON_ENVS=$(PYTHON_SHORT_MINORS:%=py%)
PYTHON_ALL_ENVS=$(PYTHON_ENVS) build
export PYTHON_WHEEL=
TOX_ENV_LIST=$(subst $(EMPTY) ,$(COMMA),$(PYTHON_ENVS))
ifeq ($(words $(PYTHON_MINORS)),1)
TOX_RUN_ARGS=run
else
TOX_RUN_ARGS=run-parallel --parallel auto --parallel-live
endif
ifneq ($(PYTHON_WHEEL),)
TOX_RUN_ARGS+= --installpkg "$(PYTHON_WHEEL)"
endif
export TOX_RUN_ARGS
# The options that allow for rapid execution of arbitrary commands in the venvs managed
# by tox
TOX_EXEC_OPTS=--no-recreate-pkg --skip-pkg-install
TOX_EXEC_ARGS=tox exec $(TOX_EXEC_OPTS) -e "$(PYTHON_ENV)" --
TOX_EXEC_BUILD_ARGS=tox exec $(TOX_EXEC_OPTS) -e "build" --
CI=false
DOCKER_COMPOSE_RUN_ARGS=--rm
ifneq ($(CI),true)
DOCKER_COMPOSE_RUN_ARGS+= --quiet-pull
endif
DOCKER_BUILD_ARGS=
DOCKER_REGISTRIES=DOCKER GITLAB GITHUB
export DOCKER_REGISTRY=$(firstword $(DOCKER_REGISTRIES))
DOCKER_IMAGE_DOCKER=$(DOCKER_USER)/python-project-structure
DOCKER_IMAGE_GITLAB=$(CI_REGISTRY_IMAGE)
DOCKER_IMAGE_GITHUB=ghcr.io/$(GITHUB_REPOSITORY_OWNER)/python-project-structure
DOCKER_IMAGE=$(DOCKER_IMAGE_$(DOCKER_REGISTRY))
export DOCKER_VARIANT=
DOCKER_VARIANT_PREFIX=
ifneq ($(DOCKER_VARIANT),)
DOCKER_VARIANT_PREFIX=$(DOCKER_VARIANT)-
endif
DOCKER_VOLUMES=\
./var/ ./var/docker/$(PYTHON_ENV)/ \
./src/python_project_structure.egg-info/ \
./var/docker/$(PYTHON_ENV)/python_project_structure.egg-info/ \
./.tox/ ./var/docker/$(PYTHON_ENV)/.tox/


# Safe defaults for testing the release process without publishing to the final/official
# hosts/indexes/registries:
BUILD_REQUIREMENTS=true
PIP_COMPILE_ARGS=--upgrade
RELEASE_PUBLISH=false
PYPI_REPO=testpypi
PYPI_HOSTNAME=test.pypi.org
# Determine which branch is checked out depending on the environment
GITLAB_CI=false
GITHUB_ACTIONS=false
ifeq ($(GITLAB_CI),true)
USER_EMAIL=$(USER_NAME)@runners-manager.gitlab.com
export VCS_BRANCH=$(CI_COMMIT_REF_NAME)
else ifeq ($(GITHUB_ACTIONS),true)
USER_EMAIL=$(USER_NAME)@actions.github.com
export VCS_BRANCH=$(GITHUB_REF_NAME)
else
export VCS_BRANCH:=$(shell git branch --show-current)
endif
VCS_COMPARE_BRANCH=$(VCS_BRANCH)
VCS_REMOTE:=$(shell \
    git for-each-ref --format='%(upstream:remotename)' "$$(git symbolic-ref -q HEAD)")
ifeq ($(VCS_REMOTE),)
VCS_REMOTE=origin
endif
# Only publish releases from the `master` or `develop` branches:
DOCKER_PUSH=false
CI=false
GITHUB_RELEASE_ARGS=--prerelease
ifeq ($(CI),true)
# Under CI, check commits and release notes against the branch to be merged into:
ifeq ($(VCS_BRANCH),develop)
VCS_COMPARE_BRANCH=master
else ifneq ($(VCS_BRANCH),master)
VCS_COMPARE_BRANCH=develop
endif
# Compile requirements on CI/CD as a check to make sure all changes to dependencies have
# been reflected in the frozen/pinned versions, but don't upgrade packages so that
# external changes, such as new PyPI releases, don't turn CI/CD red spuriously and
# unrelated to the contributor's actual changes.
PIP_COMPILE_ARGS=
endif
ifeq ($(GITLAB_CI),true)
ifeq ($(VCS_BRANCH),master)
RELEASE_PUBLISH=true
PYPI_REPO=pypi
PYPI_HOSTNAME=pypi.org
DOCKER_PUSH=true
GITHUB_RELEASE_ARGS=
else ifeq ($(VCS_BRANCH),develop)
# Publish pre-releases from the `develop` branch:
RELEASE_PUBLISH=true
PYPI_REPO=pypi
endif
endif
CI_REGISTRY_USER=$(GITLAB_REPOSITORY_OWNER)
CI_REGISTRY=registry.gitlab.com/$(GITLAB_REPOSITORY_OWNER)
CI_REGISTRY_IMAGE=$(CI_REGISTRY)/python-project-structure
# Address undefined variables warnings when running under local development
VCS_REMOTE_PUSH_URL=
CODECOV_TOKEN=
PROJECT_GITHUB_PAT=

# Makefile functions
current_pkg = $(shell ls -t ./dist/*$(1) | head -n 1)

# Done with `$(shell ...)`, echo recipe commands going forward
.SHELLFLAGS+= -x


## Top-level targets

.PHONY: all
### Default target
all: build

# Strive for as much consistency as possible in development tasks between the local host
# and inside containers.  To that end, most of the `*-docker` container target recipes
# should run the corresponding `*-local` local host target recipes inside the
# development container.  Top level targets, like `test`, should run as much as possible
# inside the development container.

.PHONY: build
### Set up everything for development from a checkout, local and in containers
build: ./.git/hooks/pre-commit build-docker

.PHONY: build-docker
### Set up for development in Docker containers
build-docker: build-pkgs
	$(MAKE) -e -j PYTHON_WHEEL="$(call current_pkg,.whl)" \
	    DOCKER_BUILD_ARGS="--progress plain" \
	    $(PYTHON_MINORS:%=build-docker-%)
.PHONY: $(PYTHON_MINORS:%=build-docker-%)
### Set up for development in a Docker container for one Python version
$(PYTHON_MINORS:%=build-docker-%):
	$(MAKE) -e \
	    PYTHON_MINORS="$(@:build-docker-%=%)" \
	    PYTHON_MINOR="$(@:build-docker-%=%)" \
	    PYTHON_ENV="py$(subst .,,$(@:build-docker-%=%))" \
	    "./var/docker/py$(subst .,,$(@:build-docker-%=%))/log/build-user.log"
.PHONY: $(DOCKER_REGISTRIES:%=build-docker-tags-%)
### Print the list of image tags for the current registry and variant
$(DOCKER_REGISTRIES:%=build-docker-tags-%): \
		./.git/refs/remotes/$(VCS_REMOTE)/$(VCS_BRANCH)
	docker_image=$(DOCKER_IMAGE_$(@:build-docker-tags-%=%))
	export VERSION=$$(./.tox/build/bin/cz version --project)
	major_version=$$(echo $${VERSION} | sed -nE 's|([0-9]+).*|\1|p')
	minor_version=$$(
	    echo $${VERSION} | sed -nE 's|([0-9]+\.[0-9]+).*|\1|p'
	)
	echo $${docker_image}:$(DOCKER_VARIANT_PREFIX)$(PYTHON_ENV)-$(VCS_BRANCH)
ifeq ($(VCS_BRANCH),master)
# Only update tags end users may depend on to be stable from the `master` branch
	echo $${docker_image}:$(DOCKER_VARIANT_PREFIX)$(PYTHON_ENV)-$${minor_version}
	echo $${docker_image}:$(DOCKER_VARIANT_PREFIX)$(PYTHON_ENV)-$${major_version}
	echo $${docker_image}:$(DOCKER_VARIANT_PREFIX)$(PYTHON_ENV)
endif
# This variant is the default used for tags such as `latest`
ifeq ($(PYTHON_ENV),$(PYTHON_LATEST_ENV))
	echo $${docker_image}:$(DOCKER_VARIANT_PREFIX)$(VCS_BRANCH)
ifeq ($(VCS_BRANCH),master)
	echo $${docker_image}:$(DOCKER_VARIANT_PREFIX)$${minor_version}
	echo $${docker_image}:$(DOCKER_VARIANT_PREFIX)$${major_version}
ifeq ($(DOCKER_VARIANT),)
	echo $${docker_image}:latest
else
	echo $${docker_image}:$(DOCKER_VARIANT)
endif
endif
endif
.PHONY: build-docker-tags
### Print the list of image tags for the current registry and variant
build-docker-tags:
	$(MAKE) $(DOCKER_REGISTRIES:%=build-docker-tags-%)

.PHONY: $(PYTHON_ENVS:%=build-requirements-%)
### Compile fixed/pinned dependency versions if necessary
$(PYTHON_ENVS:%=build-requirements-%):
# Avoid parallel tox recreations stomping on each other
	$(MAKE) "$(@:build-requirements-%=./var/log/tox/%/build.log)"
	targets="./requirements/$(@:build-requirements-%=%)/user.txt \
	    ./requirements/$(@:build-requirements-%=%)/devel.txt \
	    ./requirements/$(@:build-requirements-%=%)/build.txt \
	    ./build-host/requirements-$(@:build-requirements-%=%).txt"
# Workaround race conditions in pip's HTTP file cache:
# https://github.com/pypa/pip/issues/6970#issuecomment-527678672
	$(MAKE) -e -j $${targets} ||
	    $(MAKE) -e -j $${targets} ||
	    $(MAKE) -e -j $${targets}

.PHONY: $(PYTHON_MINORS:%=build-docker-requirements-%)
### Pull container images and compile fixed/pinned dependency versions if necessary
$(PYTHON_MINORS:%=build-docker-requirements-%): ./.env
	export PYTHON_MINOR="$(@:build-docker-requirements-%=%)"
	export PYTHON_ENV="py$(subst .,,$(@:build-docker-requirements-%=%))"
	$(MAKE) build-docker-volumes-$${PYTHON_ENV}
	docker compose run $(DOCKER_COMPOSE_RUN_ARGS) -T \
	    python-project-structure-devel make -e \
	    PYTHON_MINORS="$(@:build-docker-requirements-%=%)" \
	    PIP_COMPILE_ARGS="$(PIP_COMPILE_ARGS)" \
	    build-requirements-py$(subst .,,$(@:build-docker-requirements-%=%))

.PHONY: build-docker-pull
### Pull the development image and simulate as if it had been built here
build-docker-pull: ./.env ./.git/refs/remotes/$(VCS_REMOTE)/$(VCS_BRANCH) \
		build-docker-volumes-$(PYTHON_ENV) ./var/log/tox/build/build.log
	export VERSION=$$(./.tox/build/bin/cz version --project)
	if docker compose pull --quiet python-project-structure-devel
	then
	    mkdir -pv "./var/docker/$(PYTHON_ENV)/log/"
	    touch "./var/docker/$(PYTHON_ENV)/log/build-devel.log" \
	        "./var/docker/$(PYTHON_ENV)/log/rebuild.log"
	    $(MAKE) -e "./var/docker/$(PYTHON_ENV)/.tox/$(PYTHON_ENV)/bin/activate"
	else
	    $(MAKE) "./var/docker/$(PYTHON_ENV)/log/build-devel.log"
	fi

.PHONY: build-pkgs
### Ensure the built package is current when used outside of tox
build-pkgs: ./.git/refs/remotes/$(VCS_REMOTE)/$(VCS_BRANCH) \
		build-docker-volumes-$(PYTHON_ENV) build-docker-pull
# Defined as a .PHONY recipe so that multiple targets can depend on this as a
# pre-requisite and it will only be run once per invocation.
	mkdir -pv "./dist/"
ifeq ($(CI),true)
# Retrieve VCS data needed for versioning (tags) and release (release notes)
	git fetch --tags origin "$(VCS_BRANCH)"
endif
# Build Python packages/distributions from the development Docker container for
# consistency/reproducibility.
	docker compose run $(DOCKER_COMPOSE_RUN_ARGS) -T \
	    python-project-structure-devel tox run -e "$(PYTHON_ENV)" --pkg-only
# Copy the wheel to a location accessible to all containers:
	cp -lfv "$$(
	    ls -t ./var/docker/$(PYTHON_ENV)/.tox/.pkg/dist/*.whl | head -n 1
	)" "./dist/"
# Also build the source distribution:
	docker compose run $(DOCKER_COMPOSE_RUN_ARGS) -T \
	    python-project-structure-devel \
	    tox run -e "$(PYTHON_ENV)" --override "testenv.package=sdist" --pkg-only
	cp -lfv "$$(
	    ls -t ./var/docker/$(PYTHON_ENV)/.tox/.pkg/dist/*.tar.gz | head -n 1
	)" "./dist/"

.PHONY: build-bump
### Bump the package version if on a branch that should trigger a release
<<<<<<< HEAD
build-bump: ~/.gitconfig ./var/log/git-remotes.log ./var/log/tox/build/build.log \
=======
build-bump: ~/.gitconfig ./.git/refs/remotes/$(VCS_REMOTE)/$(VCS_BRANCH) \
		./var/log/tox/build/build.log \
>>>>>>> ee36f29e
		build-docker-volumes-$(PYTHON_ENV) build-docker-pull
	if ! git diff --cached --exit-code
	then
	    set +x
	    echo "CRITICAL: Cannot bump version with staged changes"
	    false
	fi
# Check if the conventional commits since the last release require new release and thus
# a version bump:
	$(MAKE) release-fetch
	exit_code=0
	$(TOX_EXEC_BUILD_ARGS) python ./bin/cz-check-bump || exit_code=$$?
	if (( $$exit_code == 3 || $$exit_code == 21 ))
	then
# No release necessary for the commits since the last release, don't publish a release
	    exit
	elif (( $$exit_code != 0 ))
# Commitizen returned an unexpected exit status code, fail
	    exit $$exit_code
	fi
# Collect the versions involved in this release according to conventional commits:
	cz_bump_args="--check-consistency --no-verify"
ifneq ($(VCS_BRANCH),master)
	cz_bump_args+=" --prerelease beta"
endif
ifeq ($(RELEASE_PUBLISH),true)
	cz_bump_args+=" --gpg-sign"
# Import the private signing key from CI secrets
	$(MAKE) -e ./var/log/gpg-import.log
endif
ifeq ($(RELEASE_PUBLISH),true)
# Capture the release notes for *just this* release for creating the GitHub release.
# Have to run before the real `$ towncrier build` run without the `--draft` option
# because after that the `newsfragments` will have been deleted.
	next_version=$$(
	    $(TOX_EXEC_BUILD_ARGS) cz bump $${cz_bump_args} --yes --dry-run |
	    sed -nE 's|.* ([^ ]+) *→ *([^ ]+).*|\2|p'
	) || true
	docker compose run --rm python-project-structure-devel $(TOX_EXEC_ARGS) \
	    towncrier build --version "$${next_version}" --draft --yes \
	        >"./NEWS-release.rst"
# Build and stage the release notes to be commited by `$ cz bump`
	docker compose run $(DOCKER_COMPOSE_RUN_ARGS) python-project-structure-devel \
	    $(TOX_EXEC_ARGS) towncrier build --version "$${next_version}" --yes
# Increment the version in VCS
	$(TOX_EXEC_BUILD_ARGS) cz bump $${cz_bump_args}
# Ensure the container image reflects the version bump but we don't need to update the
# requirements again.
	touch \
	    $(PYTHON_ENVS:%=./requirements/%/user.txt) \
	    $(PYTHON_ENVS:%=./requirements/%/devel.txt) \
	    $(PYTHON_ENVS:%=./build-host/requirements-%.txt)
ifneq ($(CI),true)
# If running under CI/CD then the image will be updated in the next pipeline stage.
# For testing locally, however, ensure the image is up-to-date for subsequent recipes.
	$(MAKE) -e "./var/docker/$(PYTHON_ENV)/log/build-user.log"
endif
# The VCS remote should reflect the release before the release is published to ensure
# that a published release is never *not* reflected in VCS.  Also ensure the tag is in
# place on any mirrors, using multiple `pushurl` remotes, for those project hosts as
# well:
	git push --no-verify --tags "$(VCS_REMOTE)" "HEAD:$(VCS_BRANCH)"
endif

.PHONY: start
### Run the local development end-to-end stack services in the background as daemons
start: build-docker-volumes-$(PYTHON_ENV) build-docker-$(PYTHON_MINOR) ./.env
	docker compose down
	docker compose up -d
.PHONY: run
### Run the local development end-to-end stack services in the foreground for debugging
run: build-docker-volumes-$(PYTHON_ENV) build-docker-$(PYTHON_MINOR) ./.env
	docker compose down
	docker compose up

.PHONY: check-push
### Perform any checks that should only be run before pushing
<<<<<<< HEAD
check-push: build-docker-volumes-$(PYTHON_ENV) build-docker-$(PYTHON_MINOR) ./.env
ifeq ($(CI),true)
ifneq ($(PYTHON_MINOR),$(PYTHON_HOST_MINOR))
# Don't waste CI time, only check for the canonical version:
	exit
endif
	$(MAKE) release-fetch
endif
=======
check-push: ./.git/refs/remotes/$(VCS_REMOTE)/$(VCS_BRANCH) \
		./.git/refs/remotes/$(VCS_REMOTE)/$(VCS_COMPARE_BRANCH) \
		 build-docker-volumes-$(PYTHON_ENV) build-docker-$(PYTHON_MINOR) ./.env
>>>>>>> ee36f29e
	$(TOX_EXEC_BUILD_ARGS) cz check --rev-range \
	    "$(VCS_REMOTE)/$(VCS_COMPARE_BRANCH)..HEAD"
	if $(TOX_EXEC_BUILD_ARGS) python ./bin/cz-check-bump \
	    "$(VCS_REMOTE)/$(VCS_COMPARE_BRANCH)"
	then
	    docker compose run $(DOCKER_COMPOSE_RUN_ARGS) \
	        python-project-structure-devel $(TOX_EXEC_ARGS) \
	        towncrier check --compare-with "$(VCS_REMOTE)/$(VCS_COMPARE_BRANCH)"
	fi
.PHONY: check-clean
### Confirm that the checkout is free of uncommitted VCS changes
check-clean:
	if [ -n "$$(git status --porcelain)" ]
	then
	    set +x
	    echo "Checkout is not clean"
	    false
	fi

.PHONY: release
### Publish installable Python packages to PyPI and container images to Docker Hub
release: release-python
	$(MAKE) -e release-docker

.PHONY: release-python
### Publish installable Python packages to PyPI
release-python: ./var/log/tox/build/build.log build-pkgs ~/.pypirc ./.env \
		build-docker-volumes-$(PYTHON_ENV)
ifeq ($(RELEASE_PUBLISH),true)
# Import the private signing key from CI secrets
	$(MAKE) -e ./var/log/gpg-import.log
endif
# https://twine.readthedocs.io/en/latest/#using-twine
	$(TOX_EXEC_BUILD_ARGS) twine check \
	    "$(call current_pkg,.whl)" "$(call current_pkg,.tar.gz)"
	$(MAKE) "check-clean"
# Only release from the `master` or `develop` branches:
ifeq ($(RELEASE_PUBLISH),true)
# https://twine.readthedocs.io/en/latest/#using-twine
	$(TOX_EXEC_BUILD_ARGS) twine upload -s -r "$(PYPI_REPO)" \
	    "$(call current_pkg,.whl)" "$(call current_pkg,.tar.gz)"
	export VERSION=$$(./.tox/build/bin/cz version --project)
# Create a GitLab release
	./.tox/build/bin/twine upload -s -r "gitlab" ./dist/python?project?structure-*
	release_cli_args="--description ./NEWS-release.rst"
	release_cli_args+=" --tag-name v$${VERSION}"
	release_cli_args+=" --assets-link {\
	\"name\":\"PyPI\",\
	\"url\":\"https://$(PYPI_HOSTNAME)/project/$(CI_PROJECT_NAME)/$${VERSION}/\",\
	\"link_type\":\"package\"\
	}"
	release_cli_args+=" --assets-link {\
	\"name\":\"GitLab-PyPI-Package-Registry\",\
	\"url\":\"$(CI_SERVER_URL)/$(CI_PROJECT_PATH)/-/packages/\",\
	\"link_type\":\"package\"\
	}"
	release_cli_args+=" --assets-link {\
	\"name\":\"Docker-Hub-Container-Registry\",\
	\"url\":\"https://hub.docker.com/r/merpatterson/$(CI_PROJECT_NAME)/tags\",\
	\"link_type\":\"image\"\
	}"
	docker compose run --rm gitlab-release-cli release-cli \
	    --server-url "$(CI_SERVER_URL)" --project-id "$(CI_PROJECT_ID)" \
	    create $${release_cli_args}
# Create a GitHub release
	gh release create "v$${VERSION}" $(GITHUB_RELEASE_ARGS) \
	    --notes-file "./NEWS-release.rst" ./dist/python?project?structure-*
endif

.PHONY: release-docker
### Publish all container images to all container registries
release-docker: build-docker-volumes-$(PYTHON_ENV) build-docker \
		$(DOCKER_REGISTRIES:%=./var/log/docker-login-%.log)
	$(MAKE) -e -j $(PYTHON_MINORS:%=release-docker-%)
.PHONY: $(PYTHON_MINORS:%=release-docker-%)
### Publish the container images for one Python version to all container registry
$(PYTHON_MINORS:%=release-docker-%): $(DOCKER_REGISTRIES:%=./var/log/docker-login-%.log)
	export PYTHON_ENV="py$(subst .,,$(@:release-docker-%=%))"
	$(MAKE) -e -j $(DOCKER_REGISTRIES:%=release-docker-registry-%)
ifeq ($${PYTHON_ENV},$(PYTHON_LATEST_ENV))
	docker compose run $(DOCKER_COMPOSE_RUN_ARGS) docker-pushrm
endif
.PHONY: $(DOCKER_REGISTRIES:%=release-docker-registry-%)
### Publish all container images to one container registry
$(DOCKER_REGISTRIES:%=release-docker-registry-%):
# https://docs.docker.com/docker-hub/#step-5-build-and-push-a-container-image-to-docker-hub-from-your-computer
	$(MAKE) "./var/log/docker-login-$(@:release-docker-registry-%=%).log"
	for user_tag in $$(
	    $(MAKE) -e --no-print-directory \
	        build-docker-tags-$(@:release-docker-registry-%=%)
	)
	do
	    docker push "$${user_tag}"
	done
	for devel_tag in $$(
	    $(MAKE) -e DOCKER_VARIANT="devel" --no-print-directory \
	        build-docker-tags-$(@:release-docker-registry-%=%)
	)
	do
	    docker push "$${devel_tag}"
	done

.PHONY: release-fetch
### Retrieve VCS data needed for versioning (tags) and release (release notes)
release-fetch:
	git_fetch_args=--tags
	if [ "$$(git rev-parse --is-shallow-repository)" == "true" ]
	then
	    git_fetch_args+=" --unshallow"
	fi
	git fetch $${git_fetch_args} "$(VCS_REMOTE)" "$(VCS_COMPARE_BRANCH)"

.PHONY: format
### Automatically correct code in this checkout according to linters and style checkers
format:  ./var/log/tox/$(PYTHON_ENV)/build.log
	$(TOX_EXEC_ARGS) autoflake -r -i --remove-all-unused-imports \
		--remove-duplicate-keys --remove-unused-variables \
		--remove-unused-variables "./src/pythonprojectstructure/"
	$(TOX_EXEC_ARGS) autopep8 -v -i -r "./src/pythonprojectstructure/"
	$(TOX_EXEC_ARGS) black "./src/pythonprojectstructure/"

.PHONY: lint-docker
### Check the style and content of the `./Dockerfile*` files
lint-docker: ./.env build-docker-volumes-$(PYTHON_ENV)
	docker compose run $(DOCKER_COMPOSE_RUN_ARGS) hadolint \
	    hadolint "./Dockerfile"
	docker compose run $(DOCKER_COMPOSE_RUN_ARGS) hadolint \
	    hadolint "./Dockerfile.devel"
	docker compose run $(DOCKER_COMPOSE_RUN_ARGS) hadolint \
	    hadolint "./build-host/Dockerfile"

.PHONY: test
### Format the code and run the full suite of tests, coverage checks, and linters
test: lint-docker test-docker
.PHONY: test-docker
### Format the code and run the full suite of tests, coverage checks, and linters
test-docker: build-pkgs ./var/log/codecov-install.log
	$(MAKE) -e -j PYTHON_WHEEL="$(call current_pkg,.whl)" \
	    DOCKER_BUILD_ARGS="--progress plain" \
	    $(PYTHON_MINORS:%=test-docker-%)
.PHONY: $(PYTHON_MINORS:%=test-docker-%)
### Run the full suite of tests inside a docker container for this Python version
$(PYTHON_MINORS:%=test-docker-%):
	$(MAKE) -e \
	    PYTHON_MINORS="$(@:test-docker-%=%)" \
	    PYTHON_MINOR="$(@:test-docker-%=%)" \
	    PYTHON_ENV="py$(subst .,,$(@:test-docker-%=%))" \
	    test-docker-pyminor
.PHONY: test-docker-pyminor
test-docker-pyminor: build-docker-volumes-$(PYTHON_ENV) build-docker-$(PYTHON_MINOR) \
		./var/log/codecov-install.log
	docker_run_args="--rm"
	if [ ! -t 0 ]
	then
# No fancy output when running in parallel
	    docker_run_args+=" -T"
	fi
# Ensure the dist/package has been correctly installed in the image
	docker compose run --no-deps $${docker_run_args} python-project-structure \
	    python -m pythonprojectstructure --help
	docker compose run --no-deps $${docker_run_args} python-project-structure \
	    python-project-structure --help
# Run from the development Docker container for consistency
	docker compose run $${docker_run_args} python-project-structure-devel \
	    make -e PYTHON_MINORS="$(PYTHON_MINORS)" PYTHON_WHEEL="$(PYTHON_WHEEL)" \
	        test-local
# Upload any build or test artifacts to CI/CD providers
ifeq ($(GITLAB_CI),true)
ifeq ($(PYTHON_MINOR),$(PYTHON_HOST_MINOR))
	codecov --nonZero -t "$(CODECOV_TOKEN)" \
	    --file "./build/$(PYTHON_ENV)/coverage.xml"
endif
endif
.PHONY: test-local
### Run the full suite of tests on the local host
test-local:
	tox $(TOX_RUN_ARGS) -e "$(TOX_ENV_LIST)"
.PHONY: test-debug
### Run tests in the main/default environment and invoke the debugger on errors/failures
test-debug: ./var/log/tox/$(PYTHON_ENV)/editable.log
	$(TOX_EXEC_ARGS) pytest --pdb

.PHONY: upgrade
### Update all fixed/pinned dependencies to their latest available versions
upgrade: ./.env build-docker-volumes-$(PYTHON_ENV)
	touch "./setup.cfg" "./requirements/build.txt.in" \
	    "./build-host/requirements.txt.in"
ifeq ($(CI),true)
# Pull separately to reduce noisy interactive TTY output where it shouldn't be:
	docker compose pull --quiet python-project-structure-devel
endif
	docker compose create python-project-structure-devel
# Ensure the network is create first to avoid race conditions
	docker compose create python-project-structure-devel
	$(MAKE) -e PIP_COMPILE_ARGS="--upgrade" -j \
	    $(PYTHON_MINORS:%=build-docker-requirements-%)
# Update VCS hooks from remotes to the latest tag.
	$(TOX_EXEC_BUILD_ARGS) pre-commit autoupdate
.PHONY: upgrade-branch
### Reset an upgrade branch, commit upgraded dependencies on it, and push for review
<<<<<<< HEAD
upgrade-branch: ~/.gitconfig ./var/log/git-remotes.log
	git fetch "$(VCS_REMOTE)" "$(VCS_BRANCH)"
=======
upgrade-branch: ~/.gitconfig ./.git/refs/remotes/$(VCS_REMOTE)/$(VCS_BRANCH)
>>>>>>> ee36f29e
	remote_branch_exists=false
	if git fetch "$(VCS_REMOTE)" "$(VCS_BRANCH)-upgrade"
	then
	    remote_branch_exists=true
	fi
	if git show-ref -q --heads "$(VCS_BRANCH)-upgrade"
	then
# Reset an existing local branch to the latest upstream before upgrading
	    git checkout "$(VCS_BRANCH)-upgrade"
	    git reset --hard "$(VCS_REMOTE)/$(VCS_BRANCH)"
	else
# Create a new local branch from the latest upstream before upgrading
	    git checkout -b "$(VCS_BRANCH)-upgrade" "$(VCS_REMOTE)/$(VCS_BRANCH)"
	fi
	now=$$(date -u)
	$(MAKE) TEMPLATE_IGNORE_EXISTING="true" upgrade
	if $(MAKE) "check-clean"
	then
# No changes from upgrade, exit successfully but push nothing
	    exit
	fi
# Commit the upgrade changes
	echo "Upgrade all requirements to the latest versions as of $${now}." \
	    >"./src/pythonprojectstructure/newsfragments/upgrade-requirements.bugfix.rst"
	git add --update './build-host/requirements-*.txt' './requirements/*/*.txt' \
	    "./.pre-commit-config.yaml"
	git add \
	    "./src/pythonprojectstructure/newsfragments/upgrade-requirements.bugfix.rst"
	git commit --all --signoff -m \
	    "fix(deps): Upgrade requirements latest versions"
# Fail if upgrading left untracked files in VCS
	$(MAKE) "check-clean"
# Push any upgrades to the remote for review.  Specify both the ref and the expected ref
# for `--force-with-lease=...` to support pushing to multiple mirrors/remotes via
# multiple `pushUrl`:
	git_push_args="--no-verify"
	if [ "$${remote_branch_exists=true}" == "true" ]
	then
	    git_push_args+=" \
	        --force-with-lease=$(VCS_BRANCH)-upgrade:$(VCS_REMOTE)/$(VCS_BRANCH)-upgrade"
	fi
	git push $${git_push_args} "$(VCS_REMOTE)" "HEAD:$(VCS_BRANCH)-upgrade"

# TEMPLATE: Run this once for your project.  See the `./var/log/docker-login*.log`
# targets for the authentication environment variables that need to be set or just login
# to those container registries manually and touch these targets.
.PHONY: bootstrap-project
### Run any tasks needed to be run once for a given project by a maintainer
bootstrap-project: \
		./var/log/docker-login-GITLAB.log \
		./var/log/docker-login-GITHUB.log
# Initially seed the build host Docker image to bootstrap CI/CD environments
# GitLab CI/CD:
	$(MAKE) -C "./build-host/" DOCKER_IMAGE="$(DOCKER_IMAGE_GITLAB)" release
# GitHub Actions:
	$(MAKE) -C "./build-host/" DOCKER_IMAGE="$(DOCKER_IMAGE_GITHUB)" release

.PHONY: clean
### Restore the checkout to a state as close to an initial clone as possible
clean:
	docker compose down --remove-orphans --rmi "all" -v || true
	$(TOX_EXEC_BUILD_ARGS) pre-commit uninstall \
	    --hook-type "pre-commit" --hook-type "commit-msg" --hook-type "pre-push" \
	    || true
	$(TOX_EXEC_BUILD_ARGS) pre-commit clean || true
	git clean -dfx -e "var/" -e ".env"
	rm -rfv "./var/log/"
	rm -rf "./var/docker/"


## Utility targets

.PHONY: expand-template
## Create a file from a template replacing environment variables
expand-template: $(HOME)/.local/var/log/python-project-structure-host-install.log
	set +x
	if [ -e "$(target)" ]
	then
ifeq ($(TEMPLATE_IGNORE_EXISTING),true)
	    exit
else
	    envsubst <"$(template)" | diff -u "$(target)" "-" || true
	    echo "ERROR: Template $(template) has been updated:"
	    echo "       Reconcile changes and \`$$ touch $(target)\`:"
	    false
endif
	fi
	envsubst <"$(template)" >"$(target)"


## Real targets

# Manage fixed/pinned versions in `./requirements/**.txt` files.  Has to be run for each
# python version in the virtual environment for that Python version:
# https://github.com/jazzband/pip-tools#cross-environment-usage-of-requirementsinrequirementstxt-and-pip-compile
$(PYTHON_ENVS:%=./requirements/%/devel.txt): ./pyproject.toml ./setup.cfg ./tox.ini
	true DEBUG Updated prereqs: $(?)
	$(MAKE) "$(@:requirements/%/devel.txt=./var/log/tox/%/build.log)"
	./.tox/$(@:requirements/%/devel.txt=%)/bin/pip-compile \
	    --resolver "backtracking" $(PIP_COMPILE_ARGS) --extra "devel" \
	    --output-file "$(@)" "$(<)"
	mkdir -pv "./var/log/"
	touch "./var/log/rebuild.log"
$(PYTHON_ENVS:%=./requirements/%/user.txt): ./pyproject.toml ./setup.cfg ./tox.ini
	true DEBUG Updated prereqs: $(?)
	$(MAKE) "$(@:requirements/%/user.txt=./var/log/tox/%/build.log)"
	./.tox/$(@:requirements/%/user.txt=%)/bin/pip-compile \
	    --resolver "backtracking" $(PIP_COMPILE_ARGS) --output-file "$(@)" "$(<)"
	mkdir -pv "./var/log/"
	touch "./var/log/rebuild.log"
$(PYTHON_ENVS:%=./build-host/requirements-%.txt): ./build-host/requirements.txt.in
	true DEBUG Updated prereqs: $(?)
	$(MAKE) "$(@:build-host/requirements-%.txt=./var/log/tox/%/build.log)"
	./.tox/$(@:build-host/requirements-%.txt=%)/bin/pip-compile \
	    --resolver "backtracking" $(PIP_COMPILE_ARGS) --output-file "$(@)" "$(<)"
# Only update the installed tox version for the latest/host/main/default Python version
	if [ "$(@:build-host/requirements-%.txt=%)" = "$(PYTHON_ENV)" ]
	then
# Don't install tox into one of it's own virtual environments
	    if [ -n "$${VIRTUAL_ENV:-}" ]
	    then
	        pip_bin="$$(which -a pip | grep -v "^$${VIRTUAL_ENV}/bin/" | head -n 1)"
	    else
	        pip_bin="pip"
	    fi
	    "$${pip_bin}" install -r "$(@)"
	fi
	mkdir -pv "./var/log/"
	touch "./var/log/rebuild.log"
$(PYTHON_ENVS:%=./requirements/%/build.txt): ./requirements/build.txt.in
	true DEBUG Updated prereqs: $(?)
	$(MAKE) "$(@:requirements/%/build.txt=./var/log/tox/%/build.log)"
	./.tox/$(@:requirements/%/build.txt=%)/bin/pip-compile \
	    --resolver "backtracking" $(PIP_COMPILE_ARGS) --output-file "$(@)" "$(<)"

$(PYTHON_ALL_ENVS:%=./var/log/tox/%/build.log):
	$(MAKE) "$(HOME)/.local/var/log/python-project-structure-host-install.log"
	mkdir -pv "$(dir $(@))"
	tox run $(TOX_EXEC_OPTS) -e "$(@:var/log/tox/%/build.log=%)" --notest |
	    tee -a "$(@)"
# Workaround tox's `usedevelop = true` not working with `./pyproject.toml`
$(PYTHON_ENVS:%=./var/log/tox/%/editable.log):
	$(MAKE) "$(HOME)/.local/var/log/python-project-structure-host-install.log"
	mkdir -pv "$(dir $(@))"
	tox exec $(TOX_EXEC_OPTS) -e "$(@:var/log/tox/%/editable.log=%)" -- \
	    pip install -e "./" | tee -a "$(@)"

# Docker targets
# Build the development image:
./var/docker/$(PYTHON_ENV)/log/build-devel.log: \
		./.git/refs/remotes/$(VCS_REMOTE)/$(VCS_BRANCH) \
		./Dockerfile.devel ./.dockerignore ./bin/entrypoint \
		./pyproject.toml ./setup.cfg ./tox.ini \
		./build-host/requirements.txt.in ./docker-compose.yml \
		./docker-compose.override.yml ./.env \
		./var/docker/$(PYTHON_ENV)/log/rebuild.log
	true DEBUG Updated prereqs: $(?)
	$(MAKE) build-docker-volumes-$(PYTHON_ENV) "./var/log/tox/build/build.log"
	mkdir -pv "$(dir $(@))"
# Workaround issues with local images and the development image depending on the end
# user image.  It seems that `depends_on` isn't sufficient.
	$(MAKE) $(HOME)/.local/var/log/python-project-structure-host-install.log
ifeq ($(CI),true)
# Retrieve VCS data needed for versioning (tags) and release (release notes)
	git fetch --tags origin "$(VCS_BRANCH)"
endif
	export VERSION=$$(./.tox/build/bin/cz version --project)
# https://github.com/moby/moby/issues/39003#issuecomment-879441675
	docker_build_args="$(DOCKER_BUILD_ARGS) \
	    --build-arg BUILDKIT_INLINE_CACHE=1 \
	    --build-arg PYTHON_MINOR=$(PYTHON_MINOR) \
	    --build-arg PYTHON_ENV=$(PYTHON_ENV) \
	    --build-arg VERSION=$${VERSION}"
ifeq ($(CI),true)
# Workaround broken interactive session detection
	docker pull "python:${PYTHON_MINOR}"
endif
	docker_build_devel_tags=""
	for devel_tag in $$(
	    $(MAKE) -e DOCKER_VARIANT="devel" --no-print-directory build-docker-tags
	)
	do
	    docker_build_devel_tags+="--tag $${devel_tag} "
	done
	docker_build_caches=""
ifeq ($(GITLAB_CI),true)
	$(MAKE) -e "./var/log/docker-login-GITLAB.log"
# Don't cache when building final releases on `master`
ifneq ($(VCS_BRANCH),master)
	docker pull "$(DOCKER_IMAGE_GITLAB):devel-$(PYTHON_ENV)-$(VCS_BRANCH)" || true
	docker_build_caches+=" --cache-from \
	$(DOCKER_IMAGE_GITLAB):devel-$(PYTHON_ENV)-$(VCS_BRANCH)"
endif
endif
ifeq ($(GITHUB_ACTIONS),true)
	$(MAKE) -e "./var/log/docker-login-GITHUB.log"
ifneq ($(VCS_BRANCH),master)
	docker pull "$(DOCKER_IMAGE_GITHUB):devel-$(PYTHON_ENV)-$(VCS_BRANCH)" || true
	docker_build_caches+=" --cache-from \
	$(DOCKER_IMAGE_GITHUB):devel-$(PYTHON_ENV)-$(VCS_BRANCH)"
endif
endif
	docker buildx build --pull $${docker_build_args} $${docker_build_devel_tags} \
	    $${docker_build_caches} --file "./Dockerfile.devel" "./"
# Ensure any subsequent builds have optimal caches
ifeq ($(GITLAB_CI),true)
	docker push "$(DOCKER_IMAGE_GITLAB):devel-$(PYTHON_ENV)-$(VCS_BRANCH)"
endif
ifeq ($(GITHUB_ACTIONS),true)
	docker push "$(DOCKER_IMAGE_GITHUB):devel-$(PYTHON_ENV)-$(VCS_BRANCH)"
endif
	date >>"$(@)"
# Update the pinned/frozen versions, if needed, using the container.  If changed, then
# we may need to re-build the container image again to ensure it's current and correct.
ifeq ($(BUILD_REQUIREMENTS),true)
	docker compose run $(DOCKER_COMPOSE_RUN_ARGS) -T \
	    python-project-structure-devel make -e PYTHON_MINORS="$(PYTHON_MINOR)" \
	    build-requirements-$(PYTHON_ENV)
	$(MAKE) -e "$(@)"
endif
# Build the end-user image:
./var/docker/$(PYTHON_ENV)/log/build-user.log: \
		 ./.git/refs/remotes/$(VCS_REMOTE)/$(VCS_BRANCH) \
		./var/docker/$(PYTHON_ENV)/log/build-devel.log ./Dockerfile \
		./var/docker/$(PYTHON_ENV)/log/rebuild.log
	true DEBUG Updated prereqs: $(?)
	$(MAKE) "./var/log/tox/build/build.log"
	mkdir -pv "$(dir $(@))"
	export VERSION=$$(./.tox/build/bin/cz version --project)
# https://github.com/moby/moby/issues/39003#issuecomment-879441675
	docker_build_args="$(DOCKER_BUILD_ARGS) \
	    --build-arg BUILDKIT_INLINE_CACHE=1 \
	    --build-arg PYTHON_MINOR=$(PYTHON_MINOR) \
	    --build-arg PYTHON_ENV=$(PYTHON_ENV) \
	    --build-arg VERSION=$${VERSION}"
# Build the end-user image now that all required artifacts are built"
ifeq ($(PYTHON_WHEEL),)
	$(MAKE) -e "build-pkgs"
	PYTHON_WHEEL="$$(ls -t ./dist/*.whl | head -n 1)"
endif
	docker_build_user_tags=""
	for user_tag in $$($(MAKE) -e --no-print-directory build-docker-tags)
	do
	    docker_build_user_tags+="--tag $${user_tag} "
	done
	docker_build_caches=""
ifeq ($(GITLAB_CI),true)
ifneq ($(VCS_BRANCH),master)
	docker pull "$(DOCKER_IMAGE_GITLAB):$(PYTHON_ENV)-$(VCS_BRANCH)" || true
	docker_build_caches+=" \
	--cache-from $(DOCKER_IMAGE_GITLAB):$(PYTHON_ENV)-$(VCS_BRANCH)"
endif
endif
ifeq ($(GITHUB_ACTIONS),true)
ifneq ($(VCS_BRANCH),master)
# Can't use the GitHub Actions cache when we're only pushing images from GitLab CI/CD
	docker pull "$(DOCKER_IMAGE_GITHUB):$(PYTHON_ENV)-$(VCS_BRANCH)" || true
	docker_build_caches+=" \
	--cache-from $(DOCKER_IMAGE_GITHUB):$(PYTHON_ENV)-$(VCS_BRANCH)"
endif
endif
	docker buildx build --pull $${docker_build_args} $${docker_build_user_tags} \
	    --build-arg PYTHON_WHEEL="$${PYTHON_WHEEL}" $${docker_build_caches} "./"
# Ensure any subsequent builds have optimal caches
ifeq ($(GITLAB_CI),true)
	docker push "$(DOCKER_IMAGE_GITLAB):$(PYTHON_ENV)-$(VCS_BRANCH)"
endif
ifeq ($(GITHUB_ACTIONS),true)
	docker push "$(DOCKER_IMAGE_GITHUB):$(PYTHON_ENV)-$(VCS_BRANCH)"
endif
	date >>"$(@)"
# The images install the host requirements, reflect that in the bind mount volumes
	date >>"$(@:%/build.log=%/host-install.log)"

.PHONY: $(PYTHON_ENVS:%=build-docker-volumes-%)
### Ensure access permissions to build artifacts in Python version container volumes
# If created by `# dockerd`, they end up owned by `root`.
$(PYTHON_ENVS:%=build-docker-volumes-%): \
		./var/ ./src/python_project_structure.egg-info/ ./.tox/
	$(MAKE) \
	    $(@:build-docker-volumes-%=./var/docker/%/) \
	    $(@:build-docker-volumes-%=./var/docker/%/python_project_structure.egg-info/) \
	    $(@:build-docker-volumes-%=./var/docker/%/.tox/)
./var/ $(PYTHON_ENVS:%=./var/docker/%/) \
./src/python_project_structure.egg-info/ \
$(PYTHON_ENVS:%=./var/docker/%/python_project_structure.egg-info/) \
./.tox/ $(PYTHON_ENVS:%=./var/docker/%/.tox/):
	mkdir -pv "$(@)"

# Marker file used to trigger the rebuild of the image for just one Python version.
# Useful to workaround async timestamp issues when running jobs in parallel.
./var/docker/$(PYTHON_ENV)/log/rebuild.log:
	mkdir -pv "$(dir $(@))"
	date >>"$(@)"

# Target for use as a prerequisite in host targets that depend on the virtualenv having
# been built.
$(PYTHON_ALL_ENVS:%=./var/docker/%/.tox/%/bin/activate):
	python_env=$(notdir $(@:%/bin/activate=%))
	$(MAKE) build-docker-volumes-$(PYTHON_ENV) \
	    "./var/docker/$${python_env}/log/build-devel.log"
	docker compose run $(DOCKER_COMPOSE_RUN_ARGS) -T \
	    python-project-structure-devel make -e PYTHON_MINORS="$(PYTHON_MINOR)" \
	    "./var/log/tox/$${python_env}/build.log"

# Local environment variables from a template
./.env: ./.env.in
	$(MAKE) -e "template=$(<)" "target=$(@)" expand-template

# Perform any one-time local checkout set up
$(HOME)/.local/var/log/python-project-structure-host-install.log:
	mkdir -pv "$(dir $(@))"
# Bootstrap the minimum Python environment
	(
	    if ! which pip
	    then
	        if which apk
	        then
	            sudo apk update
	            sudo apk add "gettext" "py3-pip" "gnupg" "github-cli" "curl"
	        elif which apt-get
	        then
	            sudo apt-get update
	            sudo apt-get install -y \
	                "gettext-base" "python3-pip" "gnupg" "gh" "curl"
	        else
	            set +x
	            echo "ERROR: OS not supported for installing host dependencies"
	            false
	        fi
	    fi
	    if [ -e ./build-host/requirements-$(PYTHON_HOST_ENV).txt ]
	    then
	        pip install -r "./build-host/requirements-$(PYTHON_HOST_ENV).txt"
	    else
	        pip install -r "./build-host/requirements.txt.in"
	    fi
	) | tee -a "$(@)"

<<<<<<< HEAD
./var/log/codecov-install.log:
	mkdir -pv "$(dir $(@))"
# Install the code test coverage publishing tool
	(
	    if ! which codecov
	    then
	        mkdir -pv ~/.local/bin/
# https://docs.codecov.com/docs/codecov-uploader#using-the-uploader-with-codecovio-cloud
	        if which brew
	        then
# Mac OS X
	            curl --output-dir ~/.local/bin/ -Os \
	                "https://uploader.codecov.io/latest/macos/codecov"
	        elif which apk
	        then
# Alpine
	            wget --directory-prefix ~/.local/bin/ \
	                "https://uploader.codecov.io/latest/alpine/codecov"
	        else
# Other Linux distributions
	            curl --output-dir ~/.local/bin/ -Os \
	                "https://uploader.codecov.io/latest/linux/codecov"
	        fi
	        chmod +x ~/.local/bin/codecov
	    fi
	    if ! which codecov
	    then
	        set +x
	        echo "ERROR: CodeCov CLI tool still not on PATH"
	        false
	    fi
	) | tee -a "$(@)"

=======
./.git/refs/remotes/$(VCS_REMOTE)/$(VCS_BRANCH) \
./.git/refs/remotes/$(VCS_REMOTE)/$(VCS_COMPARE_BRANCH):
# Retrieve VCS data needed for versioning (tags) and release (release notes)
	git_fetch_args=--tags
	if [ "$$(git rev-parse --is-shallow-repository)" == "true" ]
	then
	    git_fetch_args+=" --unshallow"
	fi
	git fetch $${git_fetch_args} "$(notdir $(dir $(@)))" "$(@)"
>>>>>>> ee36f29e
./.git/hooks/pre-commit:
	$(MAKE) "./var/log/tox/build/build.log"
	$(TOX_EXEC_BUILD_ARGS) pre-commit install \
	    --hook-type "pre-commit" --hook-type "commit-msg" --hook-type "pre-push"

# Capture any project initialization tasks for reference.  Not actually usable.
./pyproject.toml:
	$(MAKE) "$(HOME)/.local/var/log/python-project-structure-host-install.log"
	$(TOX_EXEC_BUILD_ARGS) cz init

# Emacs editor settings
./.dir-locals.el: ./.dir-locals.el.in
	$(MAKE) -e "template=$(<)" "target=$(@)" expand-template

# User-created pre-requisites
~/.gitconfig:
	git config --global user.name "$(USER_FULL_NAME)"
	git config --global user.email "$(USER_EMAIL)"
./var/log/git-remotes.log:
ifeq ($(RELEASE_PUBLISH),true)
	set +x
ifneq ($(VCS_REMOTE_PUSH_URL),)
# Requires a Personal or Project Access Token in the GitLab CI/CD Variables.  That
# variable value should be prefixed with the token name as a HTTP `user:password`
# authentication string:
# https://stackoverflow.com/a/73426417/624787
	git remote set-url --push --add "origin" "$(VCS_REMOTE_PUSH_URL)"
endif
ifneq ($(GITHUB_ACTIONS),true)
ifneq ($(PROJECT_GITHUB_PAT),)
# Also push to the mirror with the `ci.skip` option to avoid redundant runs on the
# mirror.
	git remote set-url --push --add "origin" \
	    "https://$(PROJECT_GITHUB_PAT)@github.com/$(CI_PROJECT_PATH).git"
endif
endif
	set -x
# Fail fast if there's still no push access
	git push -o ci.skip --no-verify --tags "origin"
endif
~/.pypirc: ./home/.pypirc.in
	$(MAKE) -e "template=$(<)" "target=$(@)" expand-template

./var/log/docker-login-DOCKER.log: ./.env
	mkdir -pv "$(dir $(@))"
	set +x
	source "./.env"
	export DOCKER_PASS
	set -x
	printenv "DOCKER_PASS" | docker login -u "merpatterson" --password-stdin
	date | tee -a "$(@)"
./var/log/docker-login-GITLAB.log: ./.env
	mkdir -pv "$(dir $(@))"
	set +x
	source "./.env"
	export CI_REGISTRY_PASSWORD
	set -x
	printenv "CI_REGISTRY_PASSWORD" |
	    docker login -u "$(CI_REGISTRY_USER)" --password-stdin "$(CI_REGISTRY)"
	date | tee -a "$(@)"
./var/log/docker-login-GITHUB.log: ./.env
	mkdir -pv "$(dir $(@))"
	set +x
	source "./.env"
	export PROJECT_GITHUB_PAT
	set -x
	printenv "PROJECT_GITHUB_PAT" |
	    docker login -u "$(GITHUB_REPOSITORY_OWNER)" --password-stdin "ghcr.io"
	date | tee -a "$(@)"

# GPG signing key creation and management in CI
export GPG_PASSPHRASE=
./var/ci-cd-signing-subkey.asc:
# We need a private key in the CI/CD environment for signing release commits and
# artifacts.  Use a subkey so that it can be revoked without affecting your main key.
# This recipe captures what I had to do to export a private signing subkey.  It's not
# widely tested so it should probably only be used for reference.  It worked for me but
# the risk is leaking your main private key so double and triple check all your
# assumptions and results.
# 1. Create a signing subkey with a NEW, SEPARATE passphrase:
#    https://wiki.debian.org/Subkeys#How.3F
# 2. Get the long key ID for that private subkey:
#	gpg --list-secret-keys --keyid-format "LONG"
# 3. Export *just* that private subkey and verify that the main secret key packet is the
#    GPG dummy packet and that the only other private key included is the intended
#    subkey:
#	gpg --armor --export-secret-subkeys "$(GPG_SIGNING_KEYID)!" |
#	    gpg --list-packets
# 4. Export that key as text to a file:
	gpg --armor --export-secret-subkeys "$(GPG_SIGNING_KEYID)!" >"$(@)"
# 5. Confirm that the exported key can be imported into a temporary GNU PG directory and
#    that temporary directory can then be used to sign files:
#	gnupg_homedir=$$(mktemp -d --suffix=".d" "gnupd.XXXXXXXXXX")
#	printenv 'GPG_PASSPHRASE' >"$${gnupg_homedir}/.passphrase"
#	gpg --homedir "$${gnupg_homedir}" --batch --import <"$(@)"
#	echo "Test signature content" >"$${gnupg_homedir}/test-sig.txt"
#	gpgconf --kill gpg-agent
#	gpg --homedir "$${gnupg_homedir}" --batch --pinentry-mode "loopback" \
#	    --passphrase-file "$${gnupg_homedir}/.passphrase" \
#	    --local-user "$(GPG_SIGNING_KEYID)!" --sign "$${gnupg_homedir}/test-sig.txt"
#	gpg --batch --verify "$${gnupg_homedir}/test-sig.txt.gpg"
# 6. Add the contents of this target as a `GPG_SIGNING_PRIVATE_KEY` secret in CI and the
# passphrase for the signing subkey as a `GPG_PASSPHRASE` secret in CI
./var/log/gpg-import.log:
# In each CI run, import the private signing key from the CI secrets
	mkdir -pv "$(dir $(@))"
	printenv "GPG_SIGNING_PRIVATE_KEY" | gpg --batch --import | tee -a "$(@)"
	echo 'default-key:0:"$(GPG_SIGNING_KEYID)' | gpgconf —change-options gpg
	git config --global user.signingkey "$(GPG_SIGNING_KEYID)"
# "Unlock" the signing key for the remainder of this CI run:
	printenv 'GPG_PASSPHRASE' >"./var/ci-cd-signing-subkey.passphrase"
	true | gpg --batch --pinentry-mode "loopback" \
	    --passphrase-file "./var/ci-cd-signing-subkey.passphrase" \
	    --sign | gpg --list-packets<|MERGE_RESOLUTION|>--- conflicted
+++ resolved
@@ -301,10 +301,6 @@
 # Defined as a .PHONY recipe so that multiple targets can depend on this as a
 # pre-requisite and it will only be run once per invocation.
 	mkdir -pv "./dist/"
-ifeq ($(CI),true)
-# Retrieve VCS data needed for versioning (tags) and release (release notes)
-	git fetch --tags origin "$(VCS_BRANCH)"
-endif
 # Build Python packages/distributions from the development Docker container for
 # consistency/reproducibility.
 	docker compose run $(DOCKER_COMPOSE_RUN_ARGS) -T \
@@ -323,12 +319,8 @@
 
 .PHONY: build-bump
 ### Bump the package version if on a branch that should trigger a release
-<<<<<<< HEAD
-build-bump: ~/.gitconfig ./var/log/git-remotes.log ./var/log/tox/build/build.log \
-=======
 build-bump: ~/.gitconfig ./.git/refs/remotes/$(VCS_REMOTE)/$(VCS_BRANCH) \
-		./var/log/tox/build/build.log \
->>>>>>> ee36f29e
+		./var/log/git-remotes.log ./var/log/tox/build/build.log \
 		build-docker-volumes-$(PYTHON_ENV) build-docker-pull
 	if ! git diff --cached --exit-code
 	then
@@ -406,20 +398,15 @@
 
 .PHONY: check-push
 ### Perform any checks that should only be run before pushing
-<<<<<<< HEAD
-check-push: build-docker-volumes-$(PYTHON_ENV) build-docker-$(PYTHON_MINOR) ./.env
+check-push: ./.git/refs/remotes/$(VCS_REMOTE)/$(VCS_BRANCH) \
+		./.git/refs/remotes/$(VCS_REMOTE)/$(VCS_COMPARE_BRANCH) \
+		build-docker-volumes-$(PYTHON_ENV) build-docker-$(PYTHON_MINOR) ./.env
 ifeq ($(CI),true)
 ifneq ($(PYTHON_MINOR),$(PYTHON_HOST_MINOR))
 # Don't waste CI time, only check for the canonical version:
 	exit
 endif
-	$(MAKE) release-fetch
-endif
-=======
-check-push: ./.git/refs/remotes/$(VCS_REMOTE)/$(VCS_BRANCH) \
-		./.git/refs/remotes/$(VCS_REMOTE)/$(VCS_COMPARE_BRANCH) \
-		 build-docker-volumes-$(PYTHON_ENV) build-docker-$(PYTHON_MINOR) ./.env
->>>>>>> ee36f29e
+endif
 	$(TOX_EXEC_BUILD_ARGS) cz check --rev-range \
 	    "$(VCS_REMOTE)/$(VCS_COMPARE_BRANCH)..HEAD"
 	if $(TOX_EXEC_BUILD_ARGS) python ./bin/cz-check-bump \
@@ -522,16 +509,6 @@
 	    docker push "$${devel_tag}"
 	done
 
-.PHONY: release-fetch
-### Retrieve VCS data needed for versioning (tags) and release (release notes)
-release-fetch:
-	git_fetch_args=--tags
-	if [ "$$(git rev-parse --is-shallow-repository)" == "true" ]
-	then
-	    git_fetch_args+=" --unshallow"
-	fi
-	git fetch $${git_fetch_args} "$(VCS_REMOTE)" "$(VCS_COMPARE_BRANCH)"
-
 .PHONY: format
 ### Automatically correct code in this checkout according to linters and style checkers
 format:  ./var/log/tox/$(PYTHON_ENV)/build.log
@@ -620,12 +597,8 @@
 	$(TOX_EXEC_BUILD_ARGS) pre-commit autoupdate
 .PHONY: upgrade-branch
 ### Reset an upgrade branch, commit upgraded dependencies on it, and push for review
-<<<<<<< HEAD
-upgrade-branch: ~/.gitconfig ./var/log/git-remotes.log
-	git fetch "$(VCS_REMOTE)" "$(VCS_BRANCH)"
-=======
-upgrade-branch: ~/.gitconfig ./.git/refs/remotes/$(VCS_REMOTE)/$(VCS_BRANCH)
->>>>>>> ee36f29e
+upgrade-branch: ~/.gitconfig ./.git/refs/remotes/$(VCS_REMOTE)/$(VCS_BRANCH) \
+		./var/log/git-remotes.log
 	remote_branch_exists=false
 	if git fetch "$(VCS_REMOTE)" "$(VCS_BRANCH)-upgrade"
 	then
@@ -965,7 +938,6 @@
 	    fi
 	) | tee -a "$(@)"
 
-<<<<<<< HEAD
 ./var/log/codecov-install.log:
 	mkdir -pv "$(dir $(@))"
 # Install the code test coverage publishing tool
@@ -999,7 +971,6 @@
 	    fi
 	) | tee -a "$(@)"
 
-=======
 ./.git/refs/remotes/$(VCS_REMOTE)/$(VCS_BRANCH) \
 ./.git/refs/remotes/$(VCS_REMOTE)/$(VCS_COMPARE_BRANCH):
 # Retrieve VCS data needed for versioning (tags) and release (release notes)
@@ -1009,7 +980,6 @@
 	    git_fetch_args+=" --unshallow"
 	fi
 	git fetch $${git_fetch_args} "$(notdir $(dir $(@)))" "$(@)"
->>>>>>> ee36f29e
 ./.git/hooks/pre-commit:
 	$(MAKE) "./var/log/tox/build/build.log"
 	$(TOX_EXEC_BUILD_ARGS) pre-commit install \
