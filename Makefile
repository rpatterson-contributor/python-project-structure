## Development, build and maintenance tasks

### Defensive settings for make:
#     https://tech.davis-hansson.com/p/make/
SHELL:=bash
.ONESHELL:
.SHELLFLAGS:=-eu -o pipefail -c
.SILENT:
.DELETE_ON_ERROR:
MAKEFLAGS+=--warn-undefined-variables
MAKEFLAGS+=--no-builtin-rules
PS1?=$$

# Project-specific variables
GPG_SIGNING_KEYID=2EFF7CCE6828E359
CODECOV_TOKEN=

# Values derived from the environment
USER_NAME:=$(shell id -u -n)
USER_FULL_NAME=$(shell getent passwd "$(USER_NAME)" | cut -d ":" -f 5 | cut -d "," -f 1)
ifeq ($(USER_FULL_NAME),)
USER_FULL_NAME=$(USER_NAME)
endif
USER_EMAIL=$(USER_NAME)@$(shell hostname --fqdn)
PUID:=$(shell id -u)
PGID:=$(shell id -g)
# OS Detection
UNAME_KERNEL_NAME:=$(shell uname)
OS_ALPINE_VERSION:=$(shell cat "/etc/alpine-release" 2>"/dev/null")

# Options controlling behavior
VCS_BRANCH:=$(shell git branch --show-current)
# Only publish releases from the `master` or `develop` branches
RELEASE_BUMP_VERSION=false
RELEASE_PUBLISH=false
PYPI_REPO=testpypi
CI=false
GITHUB_RELEASE_ARGS=--prerelease
ifeq ($(VCS_BRANCH),master)
ifeq ($(CI),true)
RELEASE_BUMP_VERSION=true
endif
RELEASE_PUBLISH=true
PYPI_REPO=pypi
GITHUB_RELEASE_ARGS=
else ifeq ($(VCS_BRANCH),develop)
ifeq ($(CI),true)
RELEASE_BUMP_VERSION=true
endif
RELEASE_PUBLISH=true
endif

# Done with `$(shell ...)`, echo recipe commands going forward
.SHELLFLAGS+= -x


## Top-level targets

.PHONY: all
### Default target
all: build

# Strive for as much consistency as possible in development tasks between the local host
# and inside containers.  To that end, most of the `*-docker` container target recipes
# should run the corresponding `*-local` local host target recipes inside the
# development container.  Top level targets, like `test`, should run as much as possible
# inside the development container.

.PHONY: build
### Set up everything for development from a checkout, local and in containers
build: ./.git/hooks/pre-commit build-local build-docker
.PHONY: build-local
### Set up for development locally, directly on the host
build-local: ./var/log/recreate.log
.PHONY: build-docker
### Set up for development in Docker containers
build-docker: ./var/log/docker-build.log
.PHONY: build-bump
### Bump the package version if on a branch that should trigger a release
build-bump: ~/.gitconfig ./var/log/recreate-build.log
ifeq ($(RELEASE_BUMP_VERSION),true)
<<<<<<< HEAD
ifneq ($(GPG_SIGNING_PRIVATE_KEY),)
# Import the private signing key from CI secrets
	$(MAKE) ./var/log/gpg-import.log
endif
=======
# Collect the versions involved in this release according to conventional commits
	current_version=$$(./.tox/build/bin/semantic-release print-version --current)
>>>>>>> da6eaa6e
ifeq ($(VCS_BRANCH),master)
	semantic_release_version_args=
else
	semantic_release_version_args="--prerelease"
endif
	next_version=$$(
	    ./.tox/build/bin/semantic-release print-version \
	    --next $${semantic_release_version_args}
	)
	if [ -z "$${next_version}" ]
	then
ifeq ($(VCS_BRANCH),master)
	    next_version_type=$$(
	        ./.tox/build/bin/python ./bin/get-base-version "$${current_version}"
	    )
	    next_version="$${next_version_type% *}"
	    semantic_release_version_args+=" --$${next_version_type#* }"
else
# No release necessary for the commits since the last release.
	    exit
endif
	fi
# Update the release notes/changelog
	./.tox/build/bin/towncrier check --compare-with "origin/develop"
	if ! git diff --cached --exit-code
	then
	    set +x
	    echo "CRITICAL: Cannot bump version with staged changes"
	    false
	fi
	./.tox/build/bin/towncrier build --version "$${next_version}" --draft --yes \
	    >"./NEWS-release.rst"
	./.tox/build/bin/towncrier build --version "$${next_version}" --yes
	git commit --no-verify -S -m \
	    "build(release): Update changelog v$${current_version} -> v$${next_version}"
# Increment the version in VCS
	./.tox/build/bin/semantic-release version $${semantic_release_version_args}
endif

.PHONY: start
### Run the local development end-to-end stack services in the background as daemons
start: build-docker
	docker compose down
	docker compose up -d
.PHONY: run
### Run the local development end-to-end stack services in the foreground for debugging
run: build-docker
	docker compose down
	docker compose up

.PHONY: check-push
### Perform any checks that should only be run before pushing
check-push: build-docker
	./.tox/build/bin/towncrier check --compare-with "origin/develop"

.PHONY: release
### Publish installable Python packages to PyPI and container images to Docker Hub
release: release-python
ifeq ($(VCS_BRANCH),master)
	$(MAKE) release-docker
endif
.PHONY: release-python
### Publish installable Python packages to PyPI
release-python: \
		~/.pypirc ~/.local/bin/codecov \
		./var/log/docker-build.log ./var/log/recreate-build.log
# Upload any build or test artifacts to CI/CD providers
ifneq ($(CODECOV_TOKEN),)
	~/.local/bin/codecov -t "$(CODECOV_TOKEN)" --file "./coverage.xml"
endif
ifneq ($(GPG_SIGNING_PRIVATE_KEY),)
# Import the private signing key from CI secrets
	$(MAKE) ./var/log/gpg-import.log
endif
# Build Python packages/distributions from the development Docker container for
# consistency/reproducibility.
	docker compose run --rm python-project-structure-devel \
	    ./.tox/py3/bin/pyproject-build -w
# https://twine.readthedocs.io/en/latest/#using-twine
	./.tox/build/bin/twine check ./dist/* ./.tox-docker/dist/*
	if [ ! -z "$$(git status --porcelain)" ]
	then
	    set +x
	    echo "CRITICAL: Checkout is not clean, not publishing release"
	    false
	fi
ifeq ($(RELEASE_PUBLISH),true)
# Publish from the local host outside a container for access to user credentials:
# https://twine.readthedocs.io/en/latest/#using-twine
# Only release on `master` or `develop` to avoid duplicate uploads
	./.tox/build/bin/twine upload -s -r "$(PYPI_REPO)" ./dist/* ./.tox-docker/dist/*
# The VCS remote shouldn't reflect the release until the release has been successfully
# published
	git push --no-verify --tags origin $(VCS_BRANCH)
ifneq ($(GITHUB_TOKEN),)
# Create a GitHub release
	current_version=$$(./.tox/build/bin/semantic-release print-version --current)
	gh release create "v$${current_version}" $(GITHUB_RELEASE_ARGS) \
	    --notes-file "./NEWS-release.rst" ./dist/* ./.tox-docker/dist/*
endif
endif
.PHONY: release-docker
### Publish container images to Docker Hub
release-docker: build-docker
# https://docs.docker.com/docker-hub/#step-5-build-and-push-a-container-image-to-docker-hub-from-your-computer
ifneq ($(DOCKER_PASS),)
	$(MAKE) ./var/log/docker-login.log
endif
	docker push -a "merpatterson/python-project-structure"
	docker compose run --rm docker-pushrm

.PHONY: format
### Automatically correct code in this checkout according to linters and style checkers
format: build-local
	./.tox/py3/bin/autoflake -r -i --remove-all-unused-imports \
		--remove-duplicate-keys --remove-unused-variables \
		--remove-unused-variables "./src/pythonprojectstructure/"
	./.tox/py3/bin/autopep8 -v -i -r "./src/pythonprojectstructure/"
	./.tox/py3/bin/black "./src/pythonprojectstructure/"

.PHONY: test
### Format the code and run the full suite of tests, coverage checks, and linters
test: build-docker
# Run from the development Docker container for consistency
	docker compose run --rm python-project-structure-devel make format test-local
.PHONY: test-local
### Run the full suite of tests on the local host
test-local: ./var/log/install-tox.log build-local
	tox
.PHONY: test-docker
### Run the full suite of tests inside a docker container
test-docker: build-docker
	docker compose run --rm python-project-structure-devel make test-local
# Ensure the dist/package has been correctly installed in the image
	docker compose run --rm python-project-structure \
	    python -m pythonprojectstructure --help
	docker compose run --rm python-project-structure python-project-structure --help
.PHONY: test-debug
### Run tests in the main/default environment and invoke the debugger on errors/failures
test-debug: ./var/log/editable.log
	./.tox/py3/bin/pytest --pdb

.PHONY: upgrade
### Update all fixed/pinned dependencies to their latest available versions
upgrade:
	touch "./pyproject.toml"
	$(MAKE) PUID=$(PUID) "test"
# Update VCS hooks from remotes to the latest tag.
	./.tox/build/bin/pre-commit autoupdate

.PHONY: clean
### Restore the checkout to a state as close to an initial clone as possible
clean:
	docker compose --remove-orphans down --rmi "all" -v || true
	./.tox/build/bin/pre-commit uninstall \
	    --hook-type "pre-commit" --hook-type "commit-msg" --hook-type "pre-push" \
	    || true
	./.tox/build/bin/pre-commit clean || true
	git clean -dfx -e "var/"
	rm -rfv "./var/log/"


## Utility targets

.PHONY: expand-template
## Create a file from a template replacing environment variables
expand-template: .SHELLFLAGS = -eu -o pipefail -c
expand-template:
	if [ -e "$(target)" ]
	then
	    echo "WARNING: Template $(template) has been updated:"
	    echo "Reconcile changes and \`$$ touch $(target)\`:"
	    diff -u "$(target)" "$(template)" || true
	    false
	fi
	envsubst <"$(template)" >"$(target)"


## Real targets

./requirements.txt: ./pyproject.toml ./setup.cfg ./tox.ini ./requirements-build.txt.in
	$(MAKE) "./var/log/recreate-build.log"
	tox -e "build"

./var/log/recreate.log: \
		./var/log/install-tox.log \
		./requirements.txt ./requirements-devel.txt ./tox.ini
	mkdir -pv "$(dir $(@))"
# Prevent uploading unintended distributions
	rm -vf ./dist/* ./.tox/dist/* | tee -a "$(@)"
	tox -r --notest -v | tee -a "$(@)"
# Workaround tox's `usedevelop = true` not working with `./pyproject.toml`
./var/log/editable.log: ./var/log/recreate.log
	./.tox/py3/bin/pip install -e "./" | tee -a "$(@)"
./var/log/recreate-build.log: \
		./var/log/install-tox.log ./requirements-build.txt ./tox.ini
	mkdir -pv "$(dir $(@))"
	tox -r -e "build" --notest -v | tee -a "$(@)"

# Docker targets
./var/log/docker-build.log: \
		./Dockerfile ./Dockerfile.devel ./.dockerignore \
		./requirements.txt ./requirements-devel.txt ./bin/entrypoint \
		./docker-compose.yml ./docker-compose.override.yml ./.env \
		./var/log/recreate-build.log
# Ensure access permissions to build artifacts in container volumes.
# If created by `# dockerd`, they end up owned by `root`.
	mkdir -pv "$(dir $(@))" "./var-docker/log/" "./.tox/" "./.tox-docker/" \
	    "./src/python_project_structure.egg-info/" \
	    "./src/python_project_structure-docker.egg-info/"
# Workaround issues with local images and the development image depending on the end
# user image.  It seems that `depends_on` isn't sufficient.
	current_version=$$(./.tox/build/bin/semantic-release print-version --current)
	major_version=$$(echo $${current_version} | sed -nE 's|([0-9]+).*|\1|p')
	minor_version=$$(
	    echo $${current_version} | sed -nE 's|([0-9]+\.[0-9]+).*|\1|p'
	)
	docker buildx build --pull\
	    --tag "merpatterson/python-project-structure:$${current_version}"\
	    --tag "merpatterson/python-project-structure:$${minor_version}"\
	    --tag "merpatterson/python-project-structure:$${major_version}"\
	    --tag "merpatterson/python-project-structure:latest" "./" | tee -a "$(@)"
	docker compose build python-project-structure-devel | tee -a "$(@)"
# Prepare the testing environment and tools as much as possible to reduce development
# iteration time when using the image.
	docker compose run --rm python-project-structure-devel make build-local

# Local environment variables from a template
./.env: ./.env.in
	$(MAKE) "PUID=$(PUID)" "PGID=$(PGID)" \
	    "template=$(<)" "target=$(@)" expand-template

# Perform any one-time local checkout set up
./var/log/install-tox.log:
	mkdir -pv "$(dir $(@))"
	(which tox || pip install tox) | tee -a "$(@)"

./.git/hooks/pre-commit: ./var/log/recreate.log
	./.tox/build/bin/pre-commit install \
	    --hook-type "pre-commit" --hook-type "commit-msg" --hook-type "pre-push"

~/.local/bin/codecov:
	mkdir -pv "$(dir $(@))"
# https://docs.codecov.com/docs/codecov-uploader#using-the-uploader-with-codecovio-cloud
ifeq ($(UNAME_KERNEL_NAME),Darwin)
	curl --output-dir "$(dir $(@))" -Os \
	    "https://uploader.codecov.io/latest/macos/codecov"
else ifeq ($(UNAME_KERNEL_NAME),Linux)
ifeq ($(OS_ALPINE_VERSION),)
	curl --output-dir "$(dir $(@))" -Os \
	    "https://uploader.codecov.io/latest/linux/codecov"
else
	wget --directory-prefix="$(dir $(@))" \
	    "https://uploader.codecov.io/latest/alpine/codecov"
endif
else
	if $$(which "$(notdir $(@))")
	then
	    ln -v --backup=numbered $$(which "$(notdir $(@))") "$(@)"
	else
	    echo "Could not determine how to install Codecov uploader"
	fi
endif
	chmod +x "$(@)"

# Capture any project initialization tasks for reference.  Not actually usable.
 ./pyproject.toml:
	./.tox/build/bin/cz init

# Emacs editor settings
./.dir-locals.el: ./.dir-locals.el.in
	$(MAKE) "template=$(<)" "target=$(@)" expand-template

# User-created pre-requisites
~/.gitconfig:
	git config --global user.name "$(USER_FULL_NAME)"
	git config --global user.email "$(USER_EMAIL)"
~/.pypirc: ./home/.pypirc.in
	$(MAKE) "template=$(<)" "target=$(@)" expand-template
./var/log/docker-login.log:
	printenv "DOCKER_PASS" | docker login -u "merpatterson" --password-stdin |
	    tee -a "$(@)"

# GPG signing key creation and management in CI
export GPG_PASSPHRASE=
./var/ci-cd-signing-subkey.asc:
# We need a private key in the CI/CD environment for signing release commits and
# artifacts.  Use a subkey so that it can be revoked without affecting your main key.
# This recipe captures what I had to do to export a private signing subkey.  It's not
# widely tested so it should probably only be used for reference.  It worked for me but
# the risk is leaking your main private key so double and triple check all your
# assumptions and results.
# 1. Create a signing subkey with a NEW, SEPARATE passphrase:
#    https://wiki.debian.org/Subkeys#How.3F
# 2. Get the long key ID for that private subkey:
#	gpg --list-secret-keys --keyid-format "LONG"
# 3. Export *just* that private subkey and verify that the main secret key packet is the
#    GPG dummy packet and that the only other private key included is the intended
#    subkey:
#	gpg --armor --export-secret-subkeys "$(GPG_SIGNING_KEYID)!" |
#	    gpg --list-packets
# 4. Export that key as text to a file:
	gpg --armor --export-secret-subkeys "$(GPG_SIGNING_KEYID)!" >"$(@)"
# 5. Confirm that the exported key can be imported into a temporary GNU PG directory and
#    that temporary directory can then be used to sign files:
#	gnupg_homedir=$$(mktemp -d --suffix=".d" "gnupd.XXXXXXXXXX")
#	printenv 'GPG_PASSPHRASE' >"$${gnupg_homedir}/.passphrase"
#	gpg --homedir "$${gnupg_homedir}" --batch --import <"$(@)"
#	echo "Test signature content" >"$${gnupg_homedir}/test-sig.txt"
#	gpgconf --kill gpg-agent
#	gpg --homedir "$${gnupg_homedir}" --batch --pinentry-mode "loopback" \
#	    --passphrase-file "$${gnupg_homedir}/.passphrase" \
#	    --local-user "$(GPG_SIGNING_KEYID)!" --sign "$${gnupg_homedir}/test-sig.txt"
#	gpg --batch --verify "$${gnupg_homedir}/test-sig.txt.gpg"
# 6. Add the contents of this target as a `GPG_SIGNING_PRIVATE_KEY` secret in CI and the
# passphrase for the signing subkey as a `GPG_PASSPHRASE` secret in CI
./var/log/gpg-import.log:
# In each CI run, import the private signing key from the CI secrets
	printenv "GPG_SIGNING_PRIVATE_KEY" | gpg --batch --import | tee -a "$(@)"
	echo 'default-key:0:"$(GPG_SIGNING_KEYID)' | gpgconf —change-options gpg
	git config --global user.signingkey "$(GPG_SIGNING_KEYID)"
# "Unlock" the signing key for the remainder of this CI run:
	printenv 'GPG_PASSPHRASE' >"./var/ci-cd-signing-subkey.passphrase"
	true | gpg --batch --pinentry-mode "loopback" \
	    --passphrase-file "./var/ci-cd-signing-subkey.passphrase" \
	    --sign | gpg --list-packets<|MERGE_RESOLUTION|>--- conflicted
+++ resolved
@@ -79,15 +79,12 @@
 ### Bump the package version if on a branch that should trigger a release
 build-bump: ~/.gitconfig ./var/log/recreate-build.log
 ifeq ($(RELEASE_BUMP_VERSION),true)
-<<<<<<< HEAD
 ifneq ($(GPG_SIGNING_PRIVATE_KEY),)
 # Import the private signing key from CI secrets
 	$(MAKE) ./var/log/gpg-import.log
 endif
-=======
 # Collect the versions involved in this release according to conventional commits
 	current_version=$$(./.tox/build/bin/semantic-release print-version --current)
->>>>>>> da6eaa6e
 ifeq ($(VCS_BRANCH),master)
 	semantic_release_version_args=
 else
