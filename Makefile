## Development, build and maintenance tasks

### Defensive settings for make:
#     https://tech.davis-hansson.com/p/make/
SHELL:=bash
.ONESHELL:
.SHELLFLAGS:=-eu -o pipefail -c
.SILENT:
.DELETE_ON_ERROR:
MAKEFLAGS+=--warn-undefined-variables
MAKEFLAGS+=--no-builtin-rules
PS1?=$$
EMPTY=
COMMA=,

# Variables/options that affect behavior
export TEMPLATE_IGNORE_EXISTING=false
# https://devguide.python.org/versions/#supported-versions
PYTHON_SUPPORTED_MINORS=3.11 3.10 3.9 3.8 3.7
export DOCKER_USER=merpatterson
# Project-specific variables
GPG_SIGNING_KEYID=2EFF7CCE6828E359
GITLAB_REPOSITORY_OWNER=rpatterson
GITHUB_REPOSITORY_OWNER=$(GITLAB_REPOSITORY_OWNER)

# Values derived from the environment
USER_NAME:=$(shell id -u -n)
USER_FULL_NAME:=$(shell \
    getent passwd "$(USER_NAME)" | cut -d ":" -f 5 | cut -d "," -f 1 \
)
ifeq ($(USER_FULL_NAME),)
USER_FULL_NAME=$(USER_NAME)
endif
USER_EMAIL:=$(USER_NAME)@$(shell hostname -f)
export PUID:=$(shell id -u)
export PGID:=$(shell id -g)
export CHECKOUT_DIR=$(PWD)
TZ=Etc/UTC
ifneq ("$(wildcard /usr/share/zoneinfo/)","")
TZ=$(shell \
  realpath --relative-to=/usr/share/zoneinfo/ \
  $(firstword $(realpath /private/etc/localtime /etc/localtime)) \
)
endif
export TZ
# Use the same Python version tox would as a default:
# https://tox.wiki/en/latest/config.html#base_python
PYTHON_HOST_MINOR:=$(shell \
    pip --version | sed -nE 's|.* \(python ([0-9]+.[0-9]+)\)$$|\1|p' \
)
export PYTHON_HOST_ENV=py$(subst .,,$(PYTHON_HOST_MINOR))
# Determine the latest installed Python version of the supported versions
PYTHON_BASENAMES=$(PYTHON_SUPPORTED_MINORS:%=python%)
define PYTHON_AVAIL_EXECS :=
    $(foreach PYTHON_BASENAME,$(PYTHON_BASENAMES),$(shell which $(PYTHON_BASENAME)))
endef
PYTHON_LATEST_EXEC=$(firstword $(PYTHON_AVAIL_EXECS))
PYTHON_LATEST_BASENAME=$(notdir $(PYTHON_LATEST_EXEC))
PYTHON_MINOR=$(PYTHON_HOST_MINOR)
ifeq ($(PYTHON_MINOR),)
# Fallback to the latest installed supported Python version
PYTHON_MINOR=$(PYTHON_LATEST_BASENAME:python%=%)
endif
export DOCKER_GID=$(shell getent group "docker" | cut -d ":" -f 3)

# Values derived from constants
# Support passing in the Python versions to test, including testing one version:
#     $ make PYTHON_MINORS=3.11 test
PYTHON_LATEST_MINOR=$(firstword $(PYTHON_SUPPORTED_MINORS))
PYTHON_LATEST_ENV=py$(subst .,,$(PYTHON_LATEST_MINOR))
PYTHON_MINORS=$(PYTHON_SUPPORTED_MINORS)
ifeq ($(PYTHON_MINOR),)
export PYTHON_MINOR=$(firstword $(PYTHON_MINORS))
else ifeq ($(findstring $(PYTHON_MINOR),$(PYTHON_MINORS)),)
export PYTHON_MINOR=$(firstword $(PYTHON_MINORS))
endif
export PYTHON_MINOR
export PYTHON_ENV=py$(subst .,,$(PYTHON_MINOR))
PYTHON_SHORT_MINORS=$(subst .,,$(PYTHON_MINORS))
PYTHON_ENVS=$(PYTHON_SHORT_MINORS:%=py%)
PYTHON_ALL_ENVS=$(PYTHON_ENVS) build
export PYTHON_WHEEL=
TOX_ENV_LIST=$(subst $(EMPTY) ,$(COMMA),$(PYTHON_ENVS))
ifeq ($(words $(PYTHON_MINORS)),1)
TOX_RUN_ARGS=run
else
TOX_RUN_ARGS=run-parallel --parallel auto --parallel-live
endif
ifneq ($(PYTHON_WHEEL),)
TOX_RUN_ARGS+= --installpkg "./dist/$(PYTHON_WHEEL)"
endif
export TOX_RUN_ARGS
# The options that allow for rapid execution of arbitrary commands in the venvs managed
# by tox
TOX_EXEC_OPTS=--no-recreate-pkg --skip-pkg-install
TOX_EXEC_ARGS=tox exec $(TOX_EXEC_OPTS) -e "$(PYTHON_ENV)" --
TOX_EXEC_BUILD_ARGS=tox exec $(TOX_EXEC_OPTS) -e "build" --
CI=false
DOCKER_COMPOSE_RUN_ARGS=--rm
ifneq ($(CI),true)
DOCKER_COMPOSE_RUN_ARGS+= --quiet-pull
endif
DOCKER_BUILD_ARGS=
DOCKER_REGISTRIES=DOCKER GITLAB GITHUB
export DOCKER_REGISTRY=$(firstword $(DOCKER_REGISTRIES))
DOCKER_IMAGE_DOCKER=$(DOCKER_USER)/python-project-structure
DOCKER_IMAGE_GITLAB=$(CI_REGISTRY_IMAGE)
DOCKER_IMAGE_GITHUB=ghcr.io/$(GITHUB_REPOSITORY_OWNER)/python-project-structure
DOCKER_IMAGE=$(DOCKER_IMAGE_$(DOCKER_REGISTRY))
export DOCKER_VARIANT=
DOCKER_VARIANT_PREFIX=
ifneq ($(DOCKER_VARIANT),)
DOCKER_VARIANT_PREFIX=$(DOCKER_VARIANT)-
endif
DOCKER_VOLUMES=\
./var/ ./var/docker/$(PYTHON_ENV)/ \
./src/python_project_structure.egg-info/ \
./var/docker/$(PYTHON_ENV)/python_project_structure.egg-info/ \
./.tox/ ./var/docker/$(PYTHON_ENV)/.tox/


# Safe defaults for testing the release process without publishing to the final/official
# hosts/indexes/registries:
BUILD_REQUIREMENTS=true
PIP_COMPILE_ARGS=--upgrade
RELEASE_PUBLISH=false
TOWNCRIER_COMPARE_BRANCH=develop
PYPI_REPO=testpypi
PYPI_HOSTNAME=test.pypi.org
# Determine which branch is checked out depending on the environment
GITLAB_CI=false
GITHUB_ACTIONS=false
ifeq ($(GITLAB_CI),true)
USER_EMAIL=$(USER_NAME)@runners-manager.gitlab.com
export VCS_BRANCH=$(CI_COMMIT_REF_NAME)
else ifeq ($(GITHUB_ACTIONS),true)
USER_EMAIL=$(USER_NAME)@actions.github.com
export VCS_BRANCH=$(GITHUB_REF_NAME)
else
export VCS_BRANCH:=$(shell git branch --show-current)
endif
# Only publish releases from the `master` or `develop` branches:
DOCKER_PUSH=false
CI=false
GITHUB_RELEASE_ARGS=--prerelease
ifeq ($(CI),true)
# Compile requirements on CI/CD as a check to make sure all changes to dependencies have
# been reflected in the frozen/pinned versions, but don't upgrade packages so that
# external changes, such as new PyPI releases, don't turn CI/CD red spuriously and
# unrelated to the contributor's actual changes.
PIP_COMPILE_ARGS=
endif
ifeq ($(GITLAB_CI),true)
ifeq ($(VCS_BRANCH),master)
RELEASE_PUBLISH=true
TOWNCRIER_COMPARE_BRANCH=master
PYPI_REPO=pypi
PYPI_HOSTNAME=pypi.org
DOCKER_PUSH=true
GITHUB_RELEASE_ARGS=
else ifeq ($(VCS_BRANCH),develop)
# Publish pre-releases from the `develop` branch:
RELEASE_PUBLISH=true
PYPI_REPO=pypi
endif
endif
CI_REGISTRY_USER=$(GITLAB_REPOSITORY_OWNER)
CI_REGISTRY=registry.gitlab.com/$(GITLAB_REPOSITORY_OWNER)
CI_REGISTRY_IMAGE=$(CI_REGISTRY)/python-project-structure
# Address undefined variables warnings when running under local development
VCS_REMOTE_PUSH_URL=
CODECOV_TOKEN=
PROJECT_GITHUB_PAT=

# Done with `$(shell ...)`, echo recipe commands going forward
.SHELLFLAGS+= -x


## Top-level targets

.PHONY: all
### Default target
all: build

# Strive for as much consistency as possible in development tasks between the local host
# and inside containers.  To that end, most of the `*-docker` container target recipes
# should run the corresponding `*-local` local host target recipes inside the
# development container.  Top level targets, like `test`, should run as much as possible
# inside the development container.

.PHONY: build
### Set up everything for development from a checkout, local and in containers
build: ./.git/hooks/pre-commit build-docker

.PHONY: build-docker
### Set up for development in Docker containers
build-docker: ./.env $(HOME)/.local/var/log/python-project-structure-host-install.log \
		build-wheel
ifeq ($(RELEASE_PUBLISH),true)
	if [ -e "./dist/.next-version.txt" ]
	then
# Ensure the build is made from the version bump commit if it was done elsewhere:
	    git pull --ff-only "origin" "v$$(cat "./dist/.next-version.txt")"
	fi
endif
# Avoid parallel tox recreations stomping on each other
	$(MAKE) "./var/log/tox/build/build.log"
	$(MAKE) -e -j PYTHON_WHEEL="$$(readlink "./dist/.current.whl")" \
	    DOCKER_BUILD_ARGS="--progress plain" \
	    $(PYTHON_MINORS:%=build-docker-%)
.PHONY: $(PYTHON_MINORS:%=build-docker-%)
### Set up for development in a Docker container for one Python version
$(PYTHON_MINORS:%=build-docker-%):
	$(MAKE) -e \
	    PYTHON_MINORS="$(@:build-docker-%=%)" \
	    PYTHON_MINOR="$(@:build-docker-%=%)" \
	    PYTHON_ENV="py$(subst .,,$(@:build-docker-%=%))" \
	    "./var/docker/py$(subst .,,$(@:build-docker-%=%))/log/build-user.log"
.PHONY: $(DOCKER_REGISTRIES:%=build-docker-tags-%)
### Print the list of image tags for the current registry and variant
$(DOCKER_REGISTRIES:%=build-docker-tags-%):
	docker_image=$(DOCKER_IMAGE_$(@:build-docker-tags-%=%))
	export VERSION=$$(./.tox/build/bin/cz version --project)
	major_version=$$(echo $${VERSION} | sed -nE 's|([0-9]+).*|\1|p')
	minor_version=$$(
	    echo $${VERSION} | sed -nE 's|([0-9]+\.[0-9]+).*|\1|p'
	)
	echo $${docker_image}:$(DOCKER_VARIANT_PREFIX)$(PYTHON_ENV)-$(VCS_BRANCH)
ifeq ($(VCS_BRANCH),master)
# Only update tags end users may depend on to be stable from the `master` branch
	echo $${docker_image}:$(DOCKER_VARIANT_PREFIX)$(PYTHON_ENV)-$${minor_version}
	echo $${docker_image}:$(DOCKER_VARIANT_PREFIX)$(PYTHON_ENV)-$${major_version}
	echo $${docker_image}:$(DOCKER_VARIANT_PREFIX)$(PYTHON_ENV)
endif
# This variant is the default used for tags such as `latest`
ifeq ($(PYTHON_ENV),$(PYTHON_LATEST_ENV))
	echo $${docker_image}:$(DOCKER_VARIANT_PREFIX)$(VCS_BRANCH)
ifeq ($(VCS_BRANCH),master)
	echo $${docker_image}:$(DOCKER_VARIANT_PREFIX)$${minor_version}
	echo $${docker_image}:$(DOCKER_VARIANT_PREFIX)$${major_version}
ifeq ($(DOCKER_VARIANT),)
	echo $${docker_image}:latest
else
	echo $${docker_image}:$(DOCKER_VARIANT)
endif
endif
endif
.PHONY: build-docker-tags
### Print the list of image tags for the current registry and variant
build-docker-tags:
	$(MAKE) $(DOCKER_REGISTRIES:%=build-docker-tags-%)

.PHONY: $(PYTHON_ENVS:%=build-requirements-%)
### Compile fixed/pinned dependency versions if necessary
$(PYTHON_ENVS:%=build-requirements-%):
# Avoid parallel tox recreations stomping on each other
	$(MAKE) "$(@:build-requirements-%=./var/log/tox/%/build.log)"
	targets="./requirements/$(@:build-requirements-%=%)/user.txt \
	    ./requirements/$(@:build-requirements-%=%)/devel.txt \
	    ./requirements/$(@:build-requirements-%=%)/build.txt \
	    ./build-host/requirements-$(@:build-requirements-%=%).txt"
# Workaround race conditions in pip's HTTP file cache:
# https://github.com/pypa/pip/issues/6970#issuecomment-527678672
	$(MAKE) -e -j $${targets} ||
	    $(MAKE) -e -j $${targets} ||
	    $(MAKE) -e -j $${targets}

.PHONY: $(PYTHON_MINORS:%=build-docker-requirements-%)
### Pull container images and compile fixed/pinned dependency versions if necessary
$(PYTHON_MINORS:%=build-docker-requirements-%): ./.env
	export PYTHON_MINOR="$(@:build-docker-requirements-%=%)"
	export PYTHON_ENV="py$(subst .,,$(@:build-docker-requirements-%=%))"
	$(MAKE) build-docker-volumes-$${PYTHON_ENV}
	docker compose run $(DOCKER_COMPOSE_RUN_ARGS) -T \
	    python-project-structure-devel make -e \
	    PYTHON_MINORS="$(@:build-docker-requirements-%=%)" \
	    PIP_COMPILE_ARGS="$(PIP_COMPILE_ARGS)" \
	    build-requirements-py$(subst .,,$(@:build-docker-requirements-%=%))

.PHONY: build-wheel
### Ensure the built package is current when used outside of tox
build-wheel: ./var/docker/$(PYTHON_ENV)/log/build-devel.log
<<<<<<< HEAD
# Retrieve VCS data needed for versioning (tags) and release (release notes)
	git fetch --tags origin "$(VCS_BRANCH)"
# NOTE: This depends on the development image having already been built.  It is used
# during the build of the end-user image
=======
>>>>>>> caa21215
	docker compose run $(DOCKER_COMPOSE_RUN_ARGS) -T \
	    python-project-structure-devel \
	    tox exec -e "$(PYTHON_ENV)" -- python --version
	wheel_path="$$(
	    ls -t ./var/docker/$(PYTHON_ENV)/.tox/.pkg/dist/*.whl | head -n 1
	)"
# Copy the wheel to a location accessible to all containers:
	mkdir -pv "./dist/"
	cp -lfv "$${wheel_path}" "./dist/"
# Record which wheel is the one just built:
	ln -sfv "$$(basename "$${wheel_path}")" "./dist/.current.whl"

.PHONY: build-bump
### Bump the package version if on a branch that should trigger a release
build-bump: \
		~/.gitconfig ./var/log/git-remotes.log \
		$(HOME)/.local/var/log/python-project-structure-host-install.log \
		./var/docker/$(PYTHON_ENV)/log/build-devel.log \
		./var/docker/$(PYTHON_ENV)/.tox/$(PYTHON_ENV)/bin/activate
# Retrieve VCS data needed for versioning (tags) and release (release notes)
	git_fetch_args=--tags
	if [ "$$(git rev-parse --is-shallow-repository)" == "true" ]
	then
	    git_fetch_args+=" --unshallow"
	fi
	git fetch $${git_fetch_args} origin "$(TOWNCRIER_COMPARE_BRANCH)"
# Check if the conventional commits since the last release require new release and thus
# a version bump:
	if ! $(TOX_EXEC_BUILD_ARGS) python ./bin/cz-check-bump
	then
	    exit
	fi
# Collect the versions involved in this release according to conventional commits:
	cz_bump_args="--check-consistency --no-verify"
ifneq ($(VCS_BRANCH),master)
	cz_bump_args+=" --prerelease beta"
endif
ifeq ($(RELEASE_PUBLISH),true)
	cz_bump_args+=" --gpg-sign"
# Import the private signing key from CI secrets
	$(MAKE) -e ./var/log/gpg-import.log
endif
	next_version=$$(
	    $(TOX_EXEC_BUILD_ARGS) cz bump $${cz_bump_args} --yes --dry-run |
	    sed -nE 's|.* ([^ ]+) *→ *([^ ]+).*|\2|p'
	) || true
	mkdir -pv "./dist/"
	rm -fv "./dist/.next-version.txt"
	echo "$${next_version}" >"./dist/.next-version.txt"
# Update the release notes/changelog
	docker compose run $(DOCKER_COMPOSE_RUN_ARGS) python-project-structure-devel \
	    $(TOX_EXEC_ARGS) \
	    towncrier check --compare-with "origin/$(TOWNCRIER_COMPARE_BRANCH)"
	if ! git diff --cached --exit-code
	then
	    set +x
	    echo "CRITICAL: Cannot bump version with staged changes"
	    false
	fi
ifeq ($(RELEASE_PUBLISH),true)
# Capture the release notes for *just this* release for creating the GitHub release.
# Have to run before the real `$ towncrier build` run without the `--draft` option
# because after that the `newsfragments` will have been deleted.
	docker compose run --rm python-project-structure-devel $(TOX_EXEC_ARGS) \
	    towncrier build --version "$${next_version}" --draft --yes \
	        >"./NEWS-release.rst"
# Build and stage the release notes to be commited by `$ cz bump`
	docker compose run $(DOCKER_COMPOSE_RUN_ARGS) python-project-structure-devel \
	    $(TOX_EXEC_ARGS) towncrier build --version "$${next_version}" --yes
# Increment the version in VCS
	$(TOX_EXEC_BUILD_ARGS) cz bump $${cz_bump_args}
# Ensure the container image reflects the version bump but we don't need to update the
# requirements again.
	touch \
	    $(PYTHON_ENVS:%=./requirements/%/user.txt) \
	    $(PYTHON_ENVS:%=./requirements/%/devel.txt) \
	    $(PYTHON_ENVS:%=./build-host/requirements-%.txt)
ifneq ($(CI),true)
# If running under CI/CD then the image will be updated in the next pipeline stage.
# For testing locally, however, ensure the image is up-to-date for subsequent recipes.
	$(MAKE) -e "./var/docker/$(PYTHON_ENV)/log/build-user.log"
endif
# The VCS remote should reflect the release before the release is published to ensure
# that a published release is never *not* reflected in VCS.  Also ensure the tag is in
# place on any mirrors, using multiple `pushurl` remotes, for those project hosts as
# well:
	git push --no-verify -o "ci.skip" --tags "origin" "HEAD:$(VCS_BRANCH)"
endif

.PHONY: start
### Run the local development end-to-end stack services in the background as daemons
start: build-docker-$(PYTHON_MINOR) ./.env
	docker compose down
	docker compose up -d
.PHONY: run
### Run the local development end-to-end stack services in the foreground for debugging
run: build-docker-$(PYTHON_MINOR) ./.env
	docker compose down
	docker compose up

.PHONY: check-push
### Perform any checks that should only be run before pushing
check-push: build-docker-$(PYTHON_MINOR) ./.env
	if $(TOX_EXEC_BUILD_ARGS) python ./bin/cz-check-bump
	then
	    docker compose run $(DOCKER_COMPOSE_RUN_ARGS) \
	        python-project-structure-devel $(TOX_EXEC_ARGS) \
	        towncrier check --compare-with "origin/$(TOWNCRIER_COMPARE_BRANCH)"
	fi
.PHONY: check-clean
### Confirm that the checkout is free of uncommitted VCS changes
check-clean: $(HOME)/.local/var/log/python-project-structure-host-install.log
	if [ -n "$$(git status --porcelain)" ]
	then
	    set +x
	    echo "Checkout is not clean"
	    false
	fi

.PHONY: release
### Publish installable Python packages to PyPI and container images to Docker Hub
release: release-python
	$(MAKE) -e release-docker

.PHONY: release-python
### Publish installable Python packages to PyPI
release-python: \
		~/.pypirc ./var/log/codecov-install.log \
		$(HOME)/.local/var/log/python-project-structure-host-install.log \
		./.env $(DOCKER_VOLUMES) ./dist/.current.whl
# Upload any build or test artifacts to CI/CD providers
ifeq ($(GITLAB_CI),true)
	codecov --nonZero -t "$(CODECOV_TOKEN)" \
	    --file "./build/$(PYTHON_ENV)/coverage.xml"
endif
ifeq ($(RELEASE_PUBLISH),true)
	if [ -e "./dist/next-version.txt" ]
	then
# Ensure the release is made from the version bump commit if it was done elsewhere:
	    git pull --ff-only "origin" "v$$(cat "./dist/.next-version.txt")"
	fi
# Import the private signing key from CI secrets
	$(MAKE) -e ./var/log/gpg-import.log
endif
# Build Python packages/distributions from the development Docker container for
# consistency/reproducibility.
	export VERSION=$$(./.tox/build/bin/cz version --project)
	docker pull "$(DOCKER_IMAGE):devel-$(PYTHON_ENV)-$(VCS_BRANCH)" || true
	mkdir -pv "./var/docker/$(PYTHON_ENV)/log/"
	touch "./var/docker/$(PYTHON_ENV)/log/build-devel.log"
	$(MAKE) -e "./var/docker/$(PYTHON_ENV)/.tox/$(PYTHON_ENV)/bin/activate"
# Build the actual package distributions:
	$(MAKE) -e "build-wheel"
	docker compose run $(DOCKER_COMPOSE_RUN_ARGS) python-project-structure-devel \
	    tox exec -e "$(PYTHON_ENV)" --override "testenv.package=sdist" -- \
	        python --version
	sdist="$$(ls -t ./var/docker/$(PYTHON_ENV)/.tox/.pkg/dist/*.tar.gz | head -n 1)"
# https://twine.readthedocs.io/en/latest/#using-twine
	$(TOX_EXEC_BUILD_ARGS) twine check \
	    "$$(realpath "./dist/.current.whl")" "$${sdist}"
	$(MAKE) "check-clean"
	if [ ! -e "./dist/.next-version.txt" ]
	then
	    exit
	fi
# Only release from the `master` or `develop` branches:
ifeq ($(RELEASE_PUBLISH),true)
# https://twine.readthedocs.io/en/latest/#using-twine
<<<<<<< HEAD
	$(TOX_EXEC_BUILD_ARGS) twine upload -s -r "$(PYPI_REPO)" "$$(
	    readlink "./var/docker/$(PYTHON_ENV)/.tox/.pkg/dist/.current.whl"
	)" "$${sdist}"
	export VERSION=$$(./.tox/build/bin/cz version --project)
# Create a GitLab release
	./.tox/build/bin/twine upload -s -r "gitlab" ./dist/python?project?structure-*
	release_cli_args="--description ./NEWS-release.rst"
	release_cli_args+=" --tag-name v$${VERSION}"
	release_cli_args+=" --assets-link {\
	\"name\":\"PyPI\",\
	\"url\":\"https://$(PYPI_HOSTNAME)/project/$(CI_PROJECT_NAME)/$${VERSION}/\",\
	\"link_type\":\"package\"\
	}"
	release_cli_args+=" --assets-link {\
	\"name\":\"GitLab-PyPI-Package-Registry\",\
	\"url\":\"$(CI_SERVER_URL)/$(CI_PROJECT_PATH)/-/packages/\",\
	\"link_type\":\"package\"\
	}"
	release_cli_args+=" --assets-link {\
	\"name\":\"Docker-Hub-Container-Registry\",\
	\"url\":\"https://hub.docker.com/r/merpatterson/$(CI_PROJECT_NAME)/tags\",\
	\"link_type\":\"image\"\
	}"
	docker compose run --rm gitlab-release-cli release-cli \
	    --server-url "$(CI_SERVER_URL)" --project-id "$(CI_PROJECT_ID)" \
	    create $${release_cli_args}
# Create a GitHub release
	gh release create "v$${VERSION}" $(GITHUB_RELEASE_ARGS) \
	    --notes-file "./NEWS-release.rst" ./dist/python?project?structure-*
=======
	$(TOX_EXEC_BUILD_ARGS) twine upload -s -r "$(PYPI_REPO)" \
	    "$$(realpath "./dist/.current.whl")" "$${sdist}"
>>>>>>> caa21215
endif

.PHONY: release-docker
### Publish all container images to all container registries
release-docker: build-docker
	$(MAKE) $(DOCKER_REGISTRIES:%=./var/log/docker-login-%.log)
	$(MAKE) -e -j $(PYTHON_MINORS:%=release-docker-%)
.PHONY: $(PYTHON_MINORS:%=release-docker-%)
### Publish the container images for one Python version to all container registry
$(PYTHON_MINORS:%=release-docker-%):
	export PYTHON_ENV="py$(subst .,,$(@:release-docker-%=%))"
	$(MAKE) $(DOCKER_REGISTRIES:%=./var/log/docker-login-%.log)
	$(MAKE) -e -j $(DOCKER_REGISTRIES:%=release-docker-registry-%)
ifeq ($${PYTHON_ENV},$(PYTHON_LATEST_ENV))
	docker compose run $(DOCKER_COMPOSE_RUN_ARGS) docker-pushrm
endif
.PHONY: $(DOCKER_REGISTRIES:%=release-docker-registry-%)
### Publish all container images to one container registry
$(DOCKER_REGISTRIES:%=release-docker-registry-%):
# https://docs.docker.com/docker-hub/#step-5-build-and-push-a-container-image-to-docker-hub-from-your-computer
	$(MAKE) "./var/log/docker-login-$(@:release-docker-registry-%=%).log"
	for user_tag in $$(
	    $(MAKE) -e --no-print-directory \
	        build-docker-tags-$(@:release-docker-registry-%=%)
	)
	do
	    docker push "$${user_tag}"
	done
	for devel_tag in $$(
	    $(MAKE) -e DOCKER_VARIANT="devel" --no-print-directory \
	        build-docker-tags-$(@:release-docker-registry-%=%)
	)
	do
	    docker push "$${devel_tag}"
	done

.PHONY: format
### Automatically correct code in this checkout according to linters and style checkers
format: $(HOME)/.local/var/log/python-project-structure-host-install.log
	$(TOX_EXEC_ARGS) autoflake -r -i --remove-all-unused-imports \
		--remove-duplicate-keys --remove-unused-variables \
		--remove-unused-variables "./src/pythonprojectstructure/"
	$(TOX_EXEC_ARGS) autopep8 -v -i -r "./src/pythonprojectstructure/"
	$(TOX_EXEC_ARGS) black "./src/pythonprojectstructure/"

.PHONY: lint-docker
### Check the style and content of the `./Dockerfile*` files
lint-docker: ./.env $(DOCKER_VOLUMES)
	docker compose run $(DOCKER_COMPOSE_RUN_ARGS) hadolint \
	    hadolint "./Dockerfile"
	docker compose run $(DOCKER_COMPOSE_RUN_ARGS) hadolint \
	    hadolint "./Dockerfile.devel"
	docker compose run $(DOCKER_COMPOSE_RUN_ARGS) hadolint \
	    hadolint "./build-host/Dockerfile"

.PHONY: test
### Format the code and run the full suite of tests, coverage checks, and linters
test: lint-docker test-docker
.PHONY: test-docker
### Format the code and run the full suite of tests, coverage checks, and linters
test-docker: ./.env build-wheel
	$(MAKE) -e -j PYTHON_WHEEL="$$(readlink "./dist/.current.whl")" \
	    DOCKER_BUILD_ARGS="--progress plain" \
	    $(PYTHON_MINORS:%=test-docker-%)
.PHONY: $(PYTHON_MINORS:%=test-docker-%)
### Run the full suite of tests inside a docker container for this Python version
$(PYTHON_MINORS:%=test-docker-%):
	$(MAKE) -e \
	    PYTHON_MINORS="$(@:test-docker-%=%)" \
	    PYTHON_MINOR="$(@:test-docker-%=%)" \
	    PYTHON_ENV="py$(subst .,,$(@:test-docker-%=%))" \
	    test-docker-pyminor
.PHONY: test-docker-pyminor
test-docker-pyminor: build-docker-$(PYTHON_MINOR)
	docker_run_args="--rm"
	if [ ! -t 0 ]
	then
# No fancy output when running in parallel
	    docker_run_args+=" -T"
	fi
# Ensure the dist/package has been correctly installed in the image
	docker compose run --no-deps $${docker_run_args} python-project-structure \
	    python -m pythonprojectstructure --help
	docker compose run --no-deps $${docker_run_args} python-project-structure \
	    python-project-structure --help
# Run from the development Docker container for consistency
	docker compose run $${docker_run_args} python-project-structure-devel \
	    make -e PYTHON_MINORS="$(PYTHON_MINORS)" PYTHON_WHEEL="$(PYTHON_WHEEL)" \
	        test-local
.PHONY: test-local
### Run the full suite of tests on the local host
test-local:
	tox $(TOX_RUN_ARGS) -e "$(TOX_ENV_LIST)"
.PHONY: test-debug
### Run tests in the main/default environment and invoke the debugger on errors/failures
test-debug: ./var/log/tox/$(PYTHON_ENV)/editable.log
	$(TOX_EXEC_ARGS) pytest --pdb

.PHONY: upgrade
### Update all fixed/pinned dependencies to their latest available versions
upgrade: ./.env $(DOCKER_VOLUMES)
	touch "./setup.cfg" "./requirements/build.txt.in" \
	    "./build-host/requirements.txt.in"
ifeq ($(CI),true)
# Pull separately to reduce noisy interactive TTY output where it shouldn't be:
	docker compose pull --quiet python-project-structure-devel
endif
	docker compose create python-project-structure-devel
# Ensure the network is create first to avoid race conditions
	docker compose create python-project-structure-devel
	$(MAKE) -e PIP_COMPILE_ARGS="--upgrade" -j \
	    $(PYTHON_MINORS:%=build-docker-requirements-%)
# Update VCS hooks from remotes to the latest tag.
	$(TOX_EXEC_BUILD_ARGS) pre-commit autoupdate
.PHONY: upgrade-branch
### Reset an upgrade branch, commit upgraded dependencies on it, and push for review
upgrade-branch: ~/.gitconfig ./var/log/git-remotes.log
	git fetch "origin" "$(VCS_BRANCH)"
	remote_branch_exists=false
	if git fetch "origin" "$(VCS_BRANCH)-upgrade"
	then
	    remote_branch_exists=true
	fi
	if git show-ref -q --heads "$(VCS_BRANCH)-upgrade"
	then
# Reset an existing local branch to the latest upstream before upgrading
	    git checkout "$(VCS_BRANCH)-upgrade"
	    git reset --hard "origin/$(VCS_BRANCH)"
	else
# Create a new local branch from the latest upstream before upgrading
	    git checkout -b "$(VCS_BRANCH)-upgrade" "origin/$(VCS_BRANCH)"
	fi
	$(MAKE) TEMPLATE_IGNORE_EXISTING="true" upgrade
	if $(MAKE) "check-clean"
	then
# No changes from upgrade, exit successfully but push nothing
	    exit
	fi
# Commit the upgrade changes
	echo "Upgrade all requirements and dependencies to the latest versions." \
	    >"./src/pythonprojectstructure/newsfragments/upgrade-requirements.bugfix.rst"
	git add --update './build-host/requirements-*.txt' './requirements/*/*.txt' \
	    "./.pre-commit-config.yaml"
	git add \
	    "./src/pythonprojectstructure/newsfragments/upgrade-requirements.bugfix.rst"
	git commit --all --signoff -m \
	    "fix(deps): Upgrade requirements latest versions"
# Fail if upgrading left untracked files in VCS
	$(MAKE) "check-clean"
# Push any upgrades to the remote for review.  Specify both the ref and the expected ref
# for `--force-with-lease=...` to support pushing to multiple mirrors/remotes via
# multiple `pushUrl`:
	git_push_args="--no-verify"
	if [ "$${remote_branch_exists=true}" == "true" ]
	then
	    git_push_args+=" \
	        --force-with-lease=$(VCS_BRANCH)-upgrade:origin/$(VCS_BRANCH)-upgrade"
	fi
	git push $${git_push_args} "origin" "HEAD:$(VCS_BRANCH)-upgrade"

# TEMPLATE: Run this once for your project.  See the `./var/log/docker-login*.log`
# targets for the authentication environment variables that need to be set or just login
# to those container registries manually and touch these targets.
.PHONY: bootstrap-project
### Run any tasks needed to be run once for a given project by a maintainer
bootstrap-project: \
		./var/log/docker-login-GITLAB.log \
		./var/log/docker-login-GITHUB.log
# Initially seed the build host Docker image to bootstrap CI/CD environments
# GitLab CI/CD:
	$(MAKE) -C "./build-host/" DOCKER_IMAGE="$(DOCKER_IMAGE_GITLAB)" release
# GitHub Actions:
	$(MAKE) -C "./build-host/" DOCKER_IMAGE="$(DOCKER_IMAGE_GITHUB)" release

.PHONY: clean
### Restore the checkout to a state as close to an initial clone as possible
clean:
	docker compose down --remove-orphans --rmi "all" -v || true
	$(TOX_EXEC_BUILD_ARGS) pre-commit uninstall \
	    --hook-type "pre-commit" --hook-type "commit-msg" --hook-type "pre-push" \
	    || true
	$(TOX_EXEC_BUILD_ARGS) pre-commit clean || true
	git clean -dfx -e "var/" -e ".env"
	rm -rfv "./var/log/"
	rm -rf "./var/docker/*/"


## Utility targets

.PHONY: expand-template
## Create a file from a template replacing environment variables
expand-template: $(HOME)/.local/var/log/python-project-structure-host-install.log
	set +x
	if [ -e "$(target)" ]
	then
ifeq ($(TEMPLATE_IGNORE_EXISTING),true)
	    exit
else
	    envsubst <"$(template)" | diff -u "$(target)" "-" || true
	    echo "ERROR: Template $(template) has been updated:"
	    echo "       Reconcile changes and \`$$ touch $(target)\`:"
	    false
endif
	fi
	envsubst <"$(template)" >"$(target)"


## Real targets

# Manage fixed/pinned versions in `./requirements/**.txt` files.  Has to be run for each
# python version in the virtual environment for that Python version:
# https://github.com/jazzband/pip-tools#cross-environment-usage-of-requirementsinrequirementstxt-and-pip-compile
$(PYTHON_ENVS:%=./requirements/%/devel.txt): ./pyproject.toml ./setup.cfg ./tox.ini
	true DEBUG Updated prereqs: $(?)
	$(MAKE) "$(@:requirements/%/devel.txt=./var/log/tox/%/build.log)"
	./.tox/$(@:requirements/%/devel.txt=%)/bin/pip-compile \
	    --resolver "backtracking" $(PIP_COMPILE_ARGS) --extra "devel" \
	    --output-file "$(@)" "$(<)"
	mkdir -pv "./var/log/"
	touch "./var/log/rebuild.log"
$(PYTHON_ENVS:%=./requirements/%/user.txt): ./pyproject.toml ./setup.cfg ./tox.ini
	true DEBUG Updated prereqs: $(?)
	$(MAKE) "$(@:requirements/%/user.txt=./var/log/tox/%/build.log)"
	./.tox/$(@:requirements/%/user.txt=%)/bin/pip-compile \
	    --resolver "backtracking" $(PIP_COMPILE_ARGS) --output-file "$(@)" "$(<)"
	mkdir -pv "./var/log/"
	touch "./var/log/rebuild.log"
$(PYTHON_ENVS:%=./build-host/requirements-%.txt): ./build-host/requirements.txt.in
	true DEBUG Updated prereqs: $(?)
	$(MAKE) "$(@:build-host/requirements-%.txt=./var/log/tox/%/build.log)"
	./.tox/$(@:build-host/requirements-%.txt=%)/bin/pip-compile \
	    --resolver "backtracking" $(PIP_COMPILE_ARGS) --output-file "$(@)" "$(<)"
# Only update the installed tox version for the latest/host/main/default Python version
	if [ "$(@:build-host/requirements-%.txt=%)" = "$(PYTHON_ENV)" ]
	then
# Don't install tox into one of it's own virtual environments
	    if [ -n "$${VIRTUAL_ENV:-}" ]
	    then
	        pip_bin="$$(which -a pip | grep -v "^$${VIRTUAL_ENV}/bin/" | head -n 1)"
	    else
	        pip_bin="pip"
	    fi
	    "$${pip_bin}" install -r "$(@)"
	fi
	mkdir -pv "./var/log/"
	touch "./var/log/rebuild.log"
$(PYTHON_ENVS:%=./requirements/%/build.txt): ./requirements/build.txt.in
	true DEBUG Updated prereqs: $(?)
	$(MAKE) "$(@:requirements/%/build.txt=./var/log/tox/%/build.log)"
	./.tox/$(@:requirements/%/build.txt=%)/bin/pip-compile \
	    --resolver "backtracking" $(PIP_COMPILE_ARGS) --output-file "$(@)" "$(<)"

$(PYTHON_ALL_ENVS:%=./var/log/tox/%/build.log): \
		$(HOME)/.local/var/log/python-project-structure-host-install.log
	mkdir -pv "$(dir $(@))"
	tox exec $(TOX_EXEC_OPTS) -e "$(@:var/log/tox/%/build.log=%)" -- python -c "" |
	    tee -a "$(@)"
# Workaround tox's `usedevelop = true` not working with `./pyproject.toml`
$(PYTHON_ENVS:%=./var/log/tox/%/editable.log):
	$(MAKE) "$(HOME)/.local/var/log/python-project-structure-host-install.log"
	mkdir -pv "$(dir $(@))"
	tox exec $(TOX_EXEC_OPTS) -e "$(@:var/log/tox/%/editable.log=%)" -- \
	    pip install -e "./" | tee -a "$(@)"

# Docker targets
# Build the development image:
./var/docker/$(PYTHON_ENV)/log/build-devel.log: \
		./Dockerfile.devel ./.dockerignore ./bin/entrypoint \
		./pyproject.toml ./setup.cfg ./tox.ini \
		./build-host/requirements.txt.in ./docker-compose.yml \
		./docker-compose.override.yml ./.env ./var/log/tox/build/build.log \
		./var/docker/$(PYTHON_ENV)/log/rebuild.log
	true DEBUG Updated prereqs: $(?)
	$(MAKE) $(DOCKER_VOLUMES)
	mkdir -pv "$(dir $(@))"
# Workaround issues with local images and the development image depending on the end
# user image.  It seems that `depends_on` isn't sufficient.
	$(MAKE) $(HOME)/.local/var/log/python-project-structure-host-install.log
# Retrieve VCS data needed for versioning (tags) and release (release notes)
	git fetch --tags origin "$(VCS_BRANCH)"
	export VERSION=$$(./.tox/build/bin/cz version --project)
# https://github.com/moby/moby/issues/39003#issuecomment-879441675
	docker_build_args="$(DOCKER_BUILD_ARGS) \
	    --build-arg BUILDKIT_INLINE_CACHE=1 \
	    --build-arg PYTHON_MINOR=$(PYTHON_MINOR) \
	    --build-arg PYTHON_ENV=$(PYTHON_ENV) \
	    --build-arg VERSION=$${VERSION}"
ifeq ($(CI),true)
# Workaround broken interactive session detection
	docker pull "python:${PYTHON_MINOR}"
endif
	docker_build_devel_tags=""
	for devel_tag in $$(
	    $(MAKE) -e DOCKER_VARIANT="devel" --no-print-directory build-docker-tags
	)
	do
	    docker_build_devel_tags+="--tag $${devel_tag} "
	done
	docker_build_caches=""
ifeq ($(GITLAB_CI),true)
	$(MAKE) -e "./var/log/docker-login-GITLAB.log"
# Don't cache when building final releases on `master`
ifneq ($(VCS_BRANCH),master)
	docker pull "$(DOCKER_IMAGE_GITLAB):devel-$(PYTHON_ENV)-$(VCS_BRANCH)" || true
	docker_build_caches+=" --cache-from \
	$(DOCKER_IMAGE_GITLAB):devel-$(PYTHON_ENV)-$(VCS_BRANCH)"
endif
endif
ifeq ($(GITHUB_ACTIONS),true)
	$(MAKE) -e "./var/log/docker-login-GITHUB.log"
ifneq ($(VCS_BRANCH),master)
	docker pull "$(DOCKER_IMAGE_GITHUB):devel-$(PYTHON_ENV)-$(VCS_BRANCH)" || true
	docker_build_caches+=" --cache-from \
	$(DOCKER_IMAGE_GITHUB):devel-$(PYTHON_ENV)-$(VCS_BRANCH)"
endif
endif
	docker buildx build --pull $${docker_build_args} $${docker_build_devel_tags} \
	    $${docker_build_caches} --file "./Dockerfile.devel" "./"
# Ensure any subsequent builds have optimal caches
ifeq ($(GITLAB_CI),true)
	docker push "$(DOCKER_IMAGE_GITLAB):devel-$(PYTHON_ENV)-$(VCS_BRANCH)"
endif
ifeq ($(GITHUB_ACTIONS),true)
	docker push "$(DOCKER_IMAGE_GITHUB):devel-$(PYTHON_ENV)-$(VCS_BRANCH)"
endif
	date >>"$(@)"
# Update the pinned/frozen versions, if needed, using the container.  If changed, then
# we may need to re-build the container image again to ensure it's current and correct.
ifeq ($(BUILD_REQUIREMENTS),true)
	docker compose run $(DOCKER_COMPOSE_RUN_ARGS) -T \
	    python-project-structure-devel make -e PYTHON_MINORS="$(PYTHON_MINOR)" \
	    build-requirements-$(PYTHON_ENV)
	$(MAKE) -e "$(@)"
endif
# Build the end-user image:
./var/docker/$(PYTHON_ENV)/log/build-user.log: \
		./var/docker/$(PYTHON_ENV)/log/build-devel.log ./Dockerfile \
		./var/docker/$(PYTHON_ENV)/log/rebuild.log
	true DEBUG Updated prereqs: $(?)
	mkdir -pv "$(dir $(@))"
	export VERSION=$$(./.tox/build/bin/cz version --project)
# https://github.com/moby/moby/issues/39003#issuecomment-879441675
	docker_build_args="$(DOCKER_BUILD_ARGS) \
	    --build-arg BUILDKIT_INLINE_CACHE=1 \
	    --build-arg PYTHON_MINOR=$(PYTHON_MINOR) \
	    --build-arg PYTHON_ENV=$(PYTHON_ENV) \
	    --build-arg VERSION=$${VERSION}"
# Build the end-user image now that all required artifacts are built"
ifeq ($(PYTHON_WHEEL),)
	$(MAKE) -e "build-wheel"
	PYTHON_WHEEL="$$(readlink "./dist/.current.whl")"
endif
	docker_build_user_tags=""
	for user_tag in $$($(MAKE) -e --no-print-directory build-docker-tags)
	do
	    docker_build_user_tags+="--tag $${user_tag} "
	done
	docker_build_caches=""
ifeq ($(GITLAB_CI),true)
ifneq ($(VCS_BRANCH),master)
	docker pull "$(DOCKER_IMAGE_GITLAB):$(PYTHON_ENV)-$(VCS_BRANCH)" || true
	docker_build_caches+=" \
	--cache-from $(DOCKER_IMAGE_GITLAB):$(PYTHON_ENV)-$(VCS_BRANCH)"
endif
endif
ifeq ($(GITHUB_ACTIONS),true)
ifneq ($(VCS_BRANCH),master)
# Can't use the GitHub Actions cache when we're only pushing images from GitLab CI/CD
	docker pull "$(DOCKER_IMAGE_GITHUB):$(PYTHON_ENV)-$(VCS_BRANCH)" || true
	docker_build_caches+=" \
	--cache-from $(DOCKER_IMAGE_GITHUB):$(PYTHON_ENV)-$(VCS_BRANCH)"
endif
endif
	docker buildx build --pull $${docker_build_args} $${docker_build_user_tags} \
	    --build-arg PYTHON_WHEEL="$${PYTHON_WHEEL}" $${docker_build_caches} "./"
# Ensure any subsequent builds have optimal caches
ifeq ($(GITLAB_CI),true)
	docker push "$(DOCKER_IMAGE_GITLAB):$(PYTHON_ENV)-$(VCS_BRANCH)"
endif
ifeq ($(GITHUB_ACTIONS),true)
	docker push "$(DOCKER_IMAGE_GITHUB):$(PYTHON_ENV)-$(VCS_BRANCH)"
endif
	date >>"$(@)"
# The images install the host requirements, reflect that in the bind mount volumes
	date >>"$(@:%/build.log=%/host-install.log)"

.PHONY: $(PYTHON_ENVS:%=build-docker-volumes-%)
### Ensure access permissions to build artifacts in Python version container volumes
# If created by `# dockerd`, they end up owned by `root`.
$(PYTHON_ENVS:%=build-docker-volumes-%): \
		./var/ ./src/python_project_structure.egg-info/ ./.tox/
	$(MAKE) \
	    $(@:build-docker-volumes-%=./var/docker/%/) \
	    $(@:build-docker-volumes-%=./var/docker/%/python_project_structure.egg-info/) \
	    $(@:build-docker-volumes-%=./var/docker/%/.tox/)
./var/ $(PYTHON_ENVS:%=./var/docker/%/) \
./src/python_project_structure.egg-info/ \
$(PYTHON_ENVS:%=./var/docker/%/python_project_structure.egg-info/) \
./.tox/ $(PYTHON_ENVS:%=./var/docker/%/.tox/):
	mkdir -pv "$(@)"

# Marker file used to trigger the rebuild of the image for just one Python version.
# Useful to workaround async timestamp issues when running jobs in parallel.
./var/docker/$(PYTHON_ENV)/log/rebuild.log:
	mkdir -pv "$(dir $(@))"
	date >>"$(@)"

# Target for use as a prerequisite in host targets that depend on the virtualenv having
# been built.
$(PYTHON_ALL_ENVS:%=./var/docker/%/.tox/%/bin/activate):
	python_env=$(notdir $(@:%/bin/activate=%))
	$(MAKE) "./var/docker/$${python_env}/log/build-devel.log"
	docker compose run $(DOCKER_COMPOSE_RUN_ARGS) -T \
	    python-project-structure-devel make -e PYTHON_MINORS="$(PYTHON_MINOR)" \
	    "./var/log/tox/$${python_env}/build.log"

# Local environment variables from a template
./.env: ./.env.in
	$(MAKE) -e "template=$(<)" "target=$(@)" expand-template

# Perform any one-time local checkout set up
$(HOME)/.local/var/log/python-project-structure-host-install.log:
	mkdir -pv "$(dir $(@))"
# Bootstrap the minimum Python environment
	(
	    if ! which pip
	    then
	        if which apk
	        then
	            sudo apk update
	            sudo apk add "gettext" "py3-pip" "gnupg" "github-cli" "curl"
	        elif which apt-get
	        then
	            sudo apt-get update
	            sudo apt-get install -y \
	                "gettext-base" "python3-pip" "gnupg" "gh" "curl"
	        else
	            set +x
	            echo "ERROR: OS not supported for installing host dependencies"
	            false
	        fi
	    fi
	    if [ -e ./build-host/requirements-$(PYTHON_HOST_ENV).txt ]
	    then
	        pip install -r "./build-host/requirements-$(PYTHON_HOST_ENV).txt"
	    else
	        pip install -r "./build-host/requirements.txt.in"
	    fi
	) | tee -a "$(@)"

./var/log/codecov-install.log:
	mkdir -pv "$(dir $(@))"
# Install the code test coverage publishing tool
	(
	    if ! which codecov
	    then
	        mkdir -pv ~/.local/bin/
# https://docs.codecov.com/docs/codecov-uploader#using-the-uploader-with-codecovio-cloud
	        if which brew
	        then
# Mac OS X
	            curl --output-dir ~/.local/bin/ -Os \
	                "https://uploader.codecov.io/latest/macos/codecov"
	        elif which apk
	        then
# Alpine
	            wget --directory-prefix ~/.local/bin/ \
	                "https://uploader.codecov.io/latest/alpine/codecov"
	        else
# Other Linux distributions
	            curl --output-dir ~/.local/bin/ -Os \
	                "https://uploader.codecov.io/latest/linux/codecov"
	        fi
	        chmod +x ~/.local/bin/codecov
	    fi
	    if ! which codecov
	    then
	        set +x
	        echo "ERROR: CodeCov CLI tool still not on PATH"
	        false
	    fi
	) | tee -a "$(@)"

./.git/hooks/pre-commit:
	$(MAKE) "$(HOME)/.local/var/log/python-project-structure-host-install.log"
	$(TOX_EXEC_BUILD_ARGS) pre-commit install \
	    --hook-type "pre-commit" --hook-type "commit-msg" --hook-type "pre-push"

# Capture any project initialization tasks for reference.  Not actually usable.
./pyproject.toml:
	$(MAKE) "$(HOME)/.local/var/log/python-project-structure-host-install.log"
	$(TOX_EXEC_BUILD_ARGS) cz init

# Emacs editor settings
./.dir-locals.el: ./.dir-locals.el.in
	$(MAKE) -e "template=$(<)" "target=$(@)" expand-template

# User-created pre-requisites
~/.gitconfig:
	git config --global user.name "$(USER_FULL_NAME)"
	git config --global user.email "$(USER_EMAIL)"
./var/log/git-remotes.log:
ifeq ($(RELEASE_PUBLISH),true)
	set +x
ifneq ($(VCS_REMOTE_PUSH_URL),)
# Requires a Personal or Project Access Token in the GitLab CI/CD Variables.  That
# variable value should be prefixed with the token name as a HTTP `user:password`
# authentication string:
# https://stackoverflow.com/a/73426417/624787
	git remote set-url --push --add "origin" "$(VCS_REMOTE_PUSH_URL)"
endif
ifneq ($(GITHUB_ACTIONS),true)
ifneq ($(PROJECT_GITHUB_PAT),)
# Also push to the mirror with the `ci.skip` option to avoid redundant runs on the
# mirror.
	git remote set-url --push --add "origin" \
	    "https://$(PROJECT_GITHUB_PAT)@github.com/$(CI_PROJECT_PATH).git"
endif
endif
	set -x
# Fail fast if there's still no push access
	git push -o ci.skip --no-verify --tags "origin"
endif
~/.pypirc: ./home/.pypirc.in
	$(MAKE) -e "template=$(<)" "target=$(@)" expand-template

./var/log/docker-login-DOCKER.log: ./.env
	mkdir -pv "$(dir $(@))"
	set +x
	source "./.env"
	export DOCKER_PASS
	set -x
	printenv "DOCKER_PASS" | docker login -u "merpatterson" --password-stdin
	date | tee -a "$(@)"
./var/log/docker-login-GITLAB.log: ./.env
	mkdir -pv "$(dir $(@))"
	set +x
	source "./.env"
	export CI_REGISTRY_PASSWORD
	set -x
	printenv "CI_REGISTRY_PASSWORD" |
	    docker login -u "$(CI_REGISTRY_USER)" --password-stdin "$(CI_REGISTRY)"
	date | tee -a "$(@)"
./var/log/docker-login-GITHUB.log: ./.env
	mkdir -pv "$(dir $(@))"
	set +x
	source "./.env"
	export PROJECT_GITHUB_PAT
	set -x
	printenv "PROJECT_GITHUB_PAT" |
	    docker login -u "$(GITHUB_REPOSITORY_OWNER)" --password-stdin "ghcr.io"
	date | tee -a "$(@)"

# GPG signing key creation and management in CI
export GPG_PASSPHRASE=
./var/ci-cd-signing-subkey.asc:
# We need a private key in the CI/CD environment for signing release commits and
# artifacts.  Use a subkey so that it can be revoked without affecting your main key.
# This recipe captures what I had to do to export a private signing subkey.  It's not
# widely tested so it should probably only be used for reference.  It worked for me but
# the risk is leaking your main private key so double and triple check all your
# assumptions and results.
# 1. Create a signing subkey with a NEW, SEPARATE passphrase:
#    https://wiki.debian.org/Subkeys#How.3F
# 2. Get the long key ID for that private subkey:
#	gpg --list-secret-keys --keyid-format "LONG"
# 3. Export *just* that private subkey and verify that the main secret key packet is the
#    GPG dummy packet and that the only other private key included is the intended
#    subkey:
#	gpg --armor --export-secret-subkeys "$(GPG_SIGNING_KEYID)!" |
#	    gpg --list-packets
# 4. Export that key as text to a file:
	gpg --armor --export-secret-subkeys "$(GPG_SIGNING_KEYID)!" >"$(@)"
# 5. Confirm that the exported key can be imported into a temporary GNU PG directory and
#    that temporary directory can then be used to sign files:
#	gnupg_homedir=$$(mktemp -d --suffix=".d" "gnupd.XXXXXXXXXX")
#	printenv 'GPG_PASSPHRASE' >"$${gnupg_homedir}/.passphrase"
#	gpg --homedir "$${gnupg_homedir}" --batch --import <"$(@)"
#	echo "Test signature content" >"$${gnupg_homedir}/test-sig.txt"
#	gpgconf --kill gpg-agent
#	gpg --homedir "$${gnupg_homedir}" --batch --pinentry-mode "loopback" \
#	    --passphrase-file "$${gnupg_homedir}/.passphrase" \
#	    --local-user "$(GPG_SIGNING_KEYID)!" --sign "$${gnupg_homedir}/test-sig.txt"
#	gpg --batch --verify "$${gnupg_homedir}/test-sig.txt.gpg"
# 6. Add the contents of this target as a `GPG_SIGNING_PRIVATE_KEY` secret in CI and the
# passphrase for the signing subkey as a `GPG_PASSPHRASE` secret in CI
./var/log/gpg-import.log:
# In each CI run, import the private signing key from the CI secrets
	printenv "GPG_SIGNING_PRIVATE_KEY" | gpg --batch --import | tee -a "$(@)"
	echo 'default-key:0:"$(GPG_SIGNING_KEYID)' | gpgconf —change-options gpg
	git config --global user.signingkey "$(GPG_SIGNING_KEYID)"
# "Unlock" the signing key for the remainder of this CI run:
	printenv 'GPG_PASSPHRASE' >"./var/ci-cd-signing-subkey.passphrase"
	true | gpg --batch --pinentry-mode "loopback" \
	    --passphrase-file "./var/ci-cd-signing-subkey.passphrase" \
	    --sign | gpg --list-packets<|MERGE_RESOLUTION|>--- conflicted
+++ resolved
@@ -280,13 +280,8 @@
 .PHONY: build-wheel
 ### Ensure the built package is current when used outside of tox
 build-wheel: ./var/docker/$(PYTHON_ENV)/log/build-devel.log
-<<<<<<< HEAD
 # Retrieve VCS data needed for versioning (tags) and release (release notes)
 	git fetch --tags origin "$(VCS_BRANCH)"
-# NOTE: This depends on the development image having already been built.  It is used
-# during the build of the end-user image
-=======
->>>>>>> caa21215
 	docker compose run $(DOCKER_COMPOSE_RUN_ARGS) -T \
 	    python-project-structure-devel \
 	    tox exec -e "$(PYTHON_ENV)" -- python --version
@@ -455,10 +450,8 @@
 # Only release from the `master` or `develop` branches:
 ifeq ($(RELEASE_PUBLISH),true)
 # https://twine.readthedocs.io/en/latest/#using-twine
-<<<<<<< HEAD
-	$(TOX_EXEC_BUILD_ARGS) twine upload -s -r "$(PYPI_REPO)" "$$(
-	    readlink "./var/docker/$(PYTHON_ENV)/.tox/.pkg/dist/.current.whl"
-	)" "$${sdist}"
+	$(TOX_EXEC_BUILD_ARGS) twine upload -s -r "$(PYPI_REPO)" \
+	    "$$(realpath "./dist/.current.whl")" "$${sdist}"
 	export VERSION=$$(./.tox/build/bin/cz version --project)
 # Create a GitLab release
 	./.tox/build/bin/twine upload -s -r "gitlab" ./dist/python?project?structure-*
@@ -485,10 +478,6 @@
 # Create a GitHub release
 	gh release create "v$${VERSION}" $(GITHUB_RELEASE_ARGS) \
 	    --notes-file "./NEWS-release.rst" ./dist/python?project?structure-*
-=======
-	$(TOX_EXEC_BUILD_ARGS) twine upload -s -r "$(PYPI_REPO)" \
-	    "$$(realpath "./dist/.current.whl")" "$${sdist}"
->>>>>>> caa21215
 endif
 
 .PHONY: release-docker
