--- conflicted
+++ resolved
@@ -30,19 +30,14 @@
 # inside the development container.
 
 .PHONY: build
-<<<<<<< HEAD
 ### Set up everything for development from a checkout, local and in containers
-build: ./var/log/init-setup.log build-local build-docker
+build: ./.git/hooks/pre-commit build-local build-docker
 .PHONY: build-local
 ### Set up for development locally, directly on the host
 build-local: ./var/log/recreate.log
 .PHONY: build-docker
 ### Set up for development in Docker containers
 build-docker: ./var/log/docker-build.log
-=======
-### Perform any currently necessary local set-up common to most operations
-build: ./var/log/recreate.log ./.git/hooks/pre-commit
->>>>>>> c9cf3ef7
 .PHONY: build-dist
 ### Build installable Python packages, mostly to check build locally
 build-dist: build-local
@@ -118,18 +113,13 @@
 	./.tox/lint/bin/black ./
 
 .PHONY: test
-<<<<<<< HEAD
 ### Format the code and run the full suite of tests, coverage checks, and linters
 test: build-docker
 # Run from the development Docker container for consistency
 	docker compose run --rm python-project-structure.devel make format test-local
 .PHONY: test-local
 ### Run the full suite of tests on the local host
-test-local: build-local
-=======
-### Run the full suite of tests, coverage checks, and linters
-test: ./var/log/install-tox.log build format
->>>>>>> c9cf3ef7
+test-local: ./var/log/install-tox.log build-local
 	tox
 .PHONY: test-docker
 ### Run the full suite of tests inside a docker container
