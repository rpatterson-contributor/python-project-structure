## Development, build and maintenance tasks

### Defensive settings for make:
#     https://tech.davis-hansson.com/p/make/
SHELL:=bash
.ONESHELL:
.SHELLFLAGS:=-eu -o pipefail -c
.SILENT:
.DELETE_ON_ERROR:
MAKEFLAGS+=--warn-undefined-variables
MAKEFLAGS+=--no-builtin-rules
PS1?=$$
EMPTY=
COMMA=,

# Variables/options that affect behavior
export TEMPLATE_IGNORE_EXISTING=false
# https://devguide.python.org/versions/#supported-versions
PYTHON_SUPPORTED_MINORS=3.11 3.10 3.9 3.8 3.7
export DOCKER_USER=merpatterson

# Values derived from the environment
USER_NAME:=$(shell id -u -n)
USER_FULL_NAME:=$(shell \
    getent passwd "$(USER_NAME)" | cut -d ":" -f 5 | cut -d "," -f 1 \
)
ifeq ($(USER_FULL_NAME),)
USER_FULL_NAME=$(USER_NAME)
endif
USER_EMAIL:=$(USER_NAME)@$(shell hostname -f)
export PUID:=$(shell id -u)
export PGID:=$(shell id -g)
export CHECKOUT_DIR=$(PWD)
export TZ=Etc/UTC
ifneq ("$(wildcard /usr/share/zoneinfo/)","")
export TZ=$(shell \
  realpath --relative-to=/usr/share/zoneinfo/ \
  $(firstword $(realpath /private/etc/localtime /etc/localtime)) \
)
endif
# Use the same Python version tox would as a default:
# https://tox.wiki/en/latest/config.html#base_python
PYTHON_HOST_MINOR:=$(shell \
    pip --version | sed -nE 's|.* \(python ([0-9]+.[0-9]+)\)$$|\1|p' \
)
export PYTHON_HOST_ENV=py$(subst .,,$(PYTHON_HOST_MINOR))
# Determine the latest installed Python version of the supported versions
PYTHON_BASENAMES=$(PYTHON_SUPPORTED_MINORS:%=python%)
define PYTHON_AVAIL_EXECS :=
    $(foreach PYTHON_BASENAME,$(PYTHON_BASENAMES),$(shell which $(PYTHON_BASENAME)))
endef
PYTHON_LATEST_EXEC=$(firstword $(PYTHON_AVAIL_EXECS))
PYTHON_LATEST_BASENAME=$(notdir $(PYTHON_LATEST_EXEC))
export PYTHON_MINOR=$(PYTHON_HOST_MINOR)
ifeq ($(PYTHON_MINOR),)
# Fallback to the latest installed supported Python version
export PYTHON_MINOR=$(PYTHON_LATEST_BASENAME:python%=%)
endif
export DOCKER_GID=$(shell getent group "docker" | cut -d ":" -f 3)

# Values derived from constants
# Support passing in the Python versions to test, including testing one version:
#     $ make PYTHON_MINORS=3.11 test
PYTHON_LATEST_MINOR=$(firstword $(PYTHON_SUPPORTED_MINORS))
PYTHON_LATEST_ENV=py$(subst .,,$(PYTHON_LATEST_MINOR))
PYTHON_MINORS=$(PYTHON_SUPPORTED_MINORS)
ifeq ($(PYTHON_MINOR),)
export PYTHON_MINOR=$(firstword $(PYTHON_MINORS))
else ifeq ($(findstring $(PYTHON_MINOR),$(PYTHON_MINORS)),)
export PYTHON_MINOR=$(firstword $(PYTHON_MINORS))
endif
export PYTHON_ENV=py$(subst .,,$(PYTHON_MINOR))
PYTHON_SHORT_MINORS=$(subst .,,$(PYTHON_MINORS))
PYTHON_ENVS=$(PYTHON_SHORT_MINORS:%=py%)
PYTHON_ALL_ENVS=$(PYTHON_ENVS) build
TOX_ENV_LIST=$(subst $(EMPTY) ,$(COMMA),$(PYTHON_ENVS))
export TOX_RUN_ARGS=run-parallel --parallel auto --parallel-live
ifeq ($(words $(PYTHON_MINORS)),1)
export TOX_RUN_ARGS=run
endif
# The options that allow for rapid execution of arbitrary commands in the venvs managed
# by tox
TOX_EXEC_OPTS=--no-recreate-pkg --skip-pkg-install
TOX_EXEC_ARGS=tox exec $(TOX_EXEC_OPTS) -e "$(PYTHON_ENV)" --
TOX_EXEC_BUILD_ARGS=tox exec $(TOX_EXEC_OPTS) -e "build" --
CI=false
DOCKER_COMPOSE_RUN_ARGS=--rm
ifneq ($(CI),true)
DOCKER_COMPOSE_RUN_ARGS+= --quiet-pull
endif
DOCKER_BUILD_ARGS=
DOCKER_REGISTRIES=DOCKER
export DOCKER_REGISTRY=$(firstword $(DOCKER_REGISTRIES))
DOCKER_IMAGE_DOCKER=$(DOCKER_USER)/python-project-structure
DOCKER_IMAGE=$(DOCKER_IMAGE_$(DOCKER_REGISTRY))
export DOCKER_VARIANT=
DOCKER_VARIANT_PREFIX=
ifneq ($(DOCKER_VARIANT),)
DOCKER_VARIANT_PREFIX=$(DOCKER_VARIANT)-
endif
DOCKER_VOLUMES=\
./var/ ./var/docker/$(PYTHON_ENV)/ \
./src/python_project_structure.egg-info/ \
./var/docker/$(PYTHON_ENV)/python_project_structure.egg-info/ \
./.tox/ ./var/docker/$(PYTHON_ENV)/.tox/


# Safe defaults for testing the release process without publishing to the final/official
# hosts/indexes/registries:
BUILD_REQUIREMENTS=true
RELEASE_PUBLISH=false
TOWNCRIER_COMPARE_BRANCH=develop
PYPI_REPO=testpypi
# Only publish releases from the `master` or `develop` branches:
export VCS_BRANCH:=$(shell git branch --show-current)
ifeq ($(VCS_BRANCH),master)
RELEASE_PUBLISH=true
TOWNCRIER_COMPARE_BRANCH=master
PYPI_REPO=pypi
else ifeq ($(VCS_BRANCH),develop)
# Publish pre-releases from the `develop` branch:
RELEASE_PUBLISH=true
endif

# Done with `$(shell ...)`, echo recipe commands going forward
.SHELLFLAGS+= -x


## Top-level targets

.PHONY: all
### Default target
all: build

# Strive for as much consistency as possible in development tasks between the local host
# and inside containers.  To that end, most of the `*-docker` container target recipes
# should run the corresponding `*-local` local host target recipes inside the
# development container.  Top level targets, like `test`, should run as much as possible
# inside the development container.

.PHONY: build
### Set up everything for development from a checkout, local and in containers
build: ./.git/hooks/pre-commit build-docker

.PHONY: build-docker
### Set up for development in Docker containers
build-docker: ./.env $(HOME)/.local/var/log/python-project-structure-host-install.log
ifeq ($(RELEASE_PUBLISH),true)
	if [ -e "./dist/.next-version.txt" ]
	then
# Ensure the build is made from the version bump commit if it was done elsewhere:
	    git pull --ff-only "origin" "v$$(cat "./dist/.next-version.txt")"
	fi
endif
# Avoid parallel tox recreations stomping on each other
	$(MAKE) "./var/log/tox/build/build.log"
	$(MAKE) -e -j DOCKER_BUILD_ARGS="--progress plain" \
	    $(PYTHON_MINORS:%=build-docker-%)
.PHONY: $(PYTHON_MINORS:%=build-docker-%)
### Set up for development in a Docker container for one Python version
$(PYTHON_MINORS:%=build-docker-%):
	$(MAKE) -e \
	    PYTHON_MINORS="$(@:build-docker-%=%)" \
	    PYTHON_MINOR="$(@:build-docker-%=%)" \
	    PYTHON_ENV="py$(subst .,,$(@:build-docker-%=%))" \
	    "./var/docker/py$(subst .,,$(@:build-docker-%=%))/log/build.log"
.PHONY: $(DOCKER_REGISTRIES:%=build-docker-tags-%)
### Print the list of image tags for the current registry and variant
$(DOCKER_REGISTRIES:%=build-docker-tags-%):
	docker_image=$(DOCKER_IMAGE_$(@:build-docker-tags-%=%))
	export VERSION=$$(./.tox/build/bin/cz version --project)
	major_version=$$(echo $${VERSION} | sed -nE 's|([0-9]+).*|\1|p')
	minor_version=$$(
	    echo $${VERSION} | sed -nE 's|([0-9]+\.[0-9]+).*|\1|p'
	)
	echo $${docker_image}:$(DOCKER_VARIANT_PREFIX)$(PYTHON_ENV)-$(VCS_BRANCH)
ifeq ($(VCS_BRANCH),master)
# Only update tags end users may depend on to be stable from the `master` branch
	echo $${docker_image}:$(DOCKER_VARIANT_PREFIX)$(PYTHON_ENV)-$${minor_version}
	echo $${docker_image}:$(DOCKER_VARIANT_PREFIX)$(PYTHON_ENV)-$${major_version}
	echo $${docker_image}:$(DOCKER_VARIANT_PREFIX)$(PYTHON_ENV)
endif
# This variant is the default used for tags such as `latest`
ifeq ($(PYTHON_ENV),$(PYTHON_LATEST_ENV))
	echo $${docker_image}:$(DOCKER_VARIANT_PREFIX)$(VCS_BRANCH)
ifeq ($(VCS_BRANCH),master)
	echo $${docker_image}:$(DOCKER_VARIANT_PREFIX)$${minor_version}
	echo $${docker_image}:$(DOCKER_VARIANT_PREFIX)$${major_version}
ifeq ($(DOCKER_VARIANT),)
	echo $${docker_image}:latest
else
	echo $${docker_image}:$(DOCKER_VARIANT)
endif
endif
endif
.PHONY: build-docker-tags
### Print the list of image tags for the current registry and variant
build-docker-tags:
	$(MAKE) $(DOCKER_REGISTRIES:%=build-docker-tags-%)

.PHONY: $(PYTHON_ENVS:%=build-requirements-%)
### Compile fixed/pinned dependency versions if necessary
$(PYTHON_ENVS:%=build-requirements-%):
# Avoid parallel tox recreations stomping on each other
	$(MAKE) "$(@:build-requirements-%=./var/log/tox/%/build.log)"
	targets="./requirements/$(@:build-requirements-%=%)/user.txt \
	    ./requirements/$(@:build-requirements-%=%)/devel.txt \
	    ./requirements/$(@:build-requirements-%=%)/build.txt \
	    ./build-host/requirements-$(@:build-requirements-%=%).txt"
# Workaround race conditions in pip's HTTP file cache:
# https://github.com/pypa/pip/issues/6970#issuecomment-527678672
	$(MAKE) -e -j $${targets} ||
	    $(MAKE) -e -j $${targets} ||
	    $(MAKE) -e -j $${targets}
.PHONY: $(PYTHON_MINORS:%=build-docker-requirements-%)
### Pull container images and compile fixed/pinned dependency versions if necessary
$(PYTHON_MINORS:%=build-docker-requirements-%): ./.env
	export PYTHON_MINOR="$(@:build-docker-requirements-%=%)"
	export PYTHON_ENV="py$(subst .,,$(@:build-docker-requirements-%=%))"
	$(MAKE) build-docker-volumes-$${PYTHON_ENV}
	docker compose run $(DOCKER_COMPOSE_RUN_ARGS) -T \
	    python-project-structure-devel make -e \
	    PYTHON_MINORS="$(@:build-docker-requirements-%=%)" \
	    build-requirements-py$(subst .,,$(@:build-docker-requirements-%=%))


.PHONY: build-wheel
### Build the package/distribution format that is fastest to install
build-wheel: \
		./var/docker/$(PYTHON_ENV)/log/build.log \
		./var/docker/$(PYTHON_ENV)/.tox/$(PYTHON_ENV)/bin/activate
	ln -sfv "$$(
	    docker compose run $(DOCKER_COMPOSE_RUN_ARGS) \
	        python-project-structure-devel tox exec -q -e $(PYTHON_ENV) -- \
	        pyproject-build -w |
	    sed -nE 's|^Successfully built (.+\.whl)$$|\1|p'
	)" "./dist/.current.whl"

.PHONY: build-bump
### Bump the package version if on a branch that should trigger a release
build-bump: \
		~/.gitconfig \
		$(HOME)/.local/var/log/python-project-structure-host-install.log \
		./var/docker/$(PYTHON_ENV)/log/build.log \
		./var/docker/$(PYTHON_ENV)/.tox/$(PYTHON_ENV)/bin/activate
# Retrieve VCS data needed for versioning (tags) and release (release notes)
	git_fetch_args=--tags
	if [ "$$(git rev-parse --is-shallow-repository)" == "true" ]
	then
	    git_fetch_args+=" --unshallow"
	fi
	git fetch $${git_fetch_args} origin "$(TOWNCRIER_COMPARE_BRANCH)"
# Check if the conventional commits since the last release require new release and thus
# a version bump:
	if ! $(TOX_EXEC_BUILD_ARGS) python ./bin/cz-check-bump
	then
	    exit
	fi
# Collect the versions involved in this release according to conventional commits:
	cz_bump_args="--check-consistency --no-verify"
ifneq ($(VCS_BRANCH),master)
	cz_bump_args+=" --prerelease beta"
endif
	next_version=$$(
	    $(TOX_EXEC_BUILD_ARGS) cz bump $${cz_bump_args} --yes --dry-run |
	    sed -nE 's|.* ([^ ]+) *→ *([^ ]+).*|\2|p'
	) || true
	mkdir -pv "./dist/"
	rm -fv "./dist/.next-version.txt"
	echo "$${next_version}" >"./dist/.next-version.txt"
# Update the release notes/changelog
	docker compose run $(DOCKER_COMPOSE_RUN_ARGS) python-project-structure-devel \
	    $(TOX_EXEC_ARGS) \
	    towncrier check --compare-with "origin/$(TOWNCRIER_COMPARE_BRANCH)"
	if ! git diff --cached --exit-code
	then
	    set +x
	    echo "CRITICAL: Cannot bump version with staged changes"
	    false
	fi
ifeq ($(RELEASE_PUBLISH),true)
# Build and stage the release notes to be commited by `$ cz bump`
	docker compose run $(DOCKER_COMPOSE_RUN_ARGS) python-project-structure-devel \
	    $(TOX_EXEC_ARGS) towncrier build --version "$${next_version}" --yes
# Increment the version in VCS
	$(TOX_EXEC_BUILD_ARGS) cz bump $${cz_bump_args}
<<<<<<< HEAD
# Prevent uploading unintended distributions
	rm -vf ./dist/*
# Ensure the container image reflects the version bump but we don't need to update the
# requirements again.
	touch \
	    $(PYTHON_ENVS:%=./requirements/%/user.txt) \
	    $(PYTHON_ENVS:%=./requirements/%/devel.txt) \
	    $(PYTHON_ENVS:%=./build-host/requirements-%.txt)
ifneq ($(CI),true)
# If running under CI/CD then the image will be updated in the next pipeline stage.
# For testing locally, however, ensure the image is up-to-date for subsequent recipes.
	$(MAKE) -e "./var/docker/$(PYTHON_ENV)/log/build.log"
endif
ifeq ($(RELEASE_PUBLISH),true)
=======
>>>>>>> a0478c86
# The VCS remote should reflect the release before the release is published to ensure
# that a published release is never *not* reflected in VCS.
	git push --no-verify -o "ci.skip" --tags "origin" "HEAD:$(VCS_BRANCH)"
# Prevent uploading unintended distributions
	rm -vf ./.tox/.pkg/dist/*
endif

.PHONY: start
### Run the local development end-to-end stack services in the background as daemons
start: build-docker-$(PYTHON_MINOR) ./.env
	docker compose down
	docker compose up -d
.PHONY: run
### Run the local development end-to-end stack services in the foreground for debugging
run: build-docker-$(PYTHON_MINOR) ./.env
	docker compose down
	docker compose up

.PHONY: check-push
### Perform any checks that should only be run before pushing
check-push: build-docker-$(PYTHON_MINOR) ./.env
	if $(TOX_EXEC_BUILD_ARGS) python ./bin/cz-check-bump
	then
	    docker compose run $(DOCKER_COMPOSE_RUN_ARGS) \
	        python-project-structure-devel $(TOX_EXEC_ARGS) \
	        towncrier check --compare-with "origin/$(TOWNCRIER_COMPARE_BRANCH)"
	fi
.PHONY: check-clean
### Confirm that the checkout is free of uncommitted VCS changes
check-clean: $(HOME)/.local/var/log/python-project-structure-host-install.log
	if [ -n "$$(git status --porcelain)" ]
	then
	    set +x
	    echo "CRITICAL: Checkout is not clean, not publishing release"
	    false
	fi

.PHONY: release
### Publish installable Python packages to PyPI and container images to Docker Hub
release: release-python release-docker

.PHONY: release-python
### Publish installable Python packages to PyPI
release-python: \
		$(HOME)/.local/var/log/python-project-structure-host-install.log \
		./.env $(DOCKER_VOLUMES) ~/.pypirc ./dist/.current.whl
ifeq ($(RELEASE_PUBLISH),true)
	if [ -e "./dist/next-version.txt" ]
	then
# Ensure the release is made from the version bump commit if it was done elsewhere:
	    git pull --ff-only "origin" "v$$(cat "./dist/.next-version.txt")"
	fi
endif
# Build Python packages/distributions from the development Docker container for
# consistency/reproducibility.
	export VERSION=$$(./.tox/build/bin/cz version --project)
	docker pull "$(DOCKER_IMAGE):devel-$(PYTHON_ENV)-$(VCS_BRANCH)" || true
	mkdir -pv "./var/docker/$(PYTHON_ENV)/log/"
	touch "./var/docker/$(PYTHON_ENV)/log/build.log"
	$(MAKE) -e "./var/docker/$(PYTHON_ENV)/.tox/$(PYTHON_ENV)/bin/activate"
	docker compose run $(DOCKER_COMPOSE_RUN_ARGS) python-project-structure-devel \
	    $(TOX_EXEC_ARGS) pyproject-build -s
# https://twine.readthedocs.io/en/latest/#using-twine
	$(TOX_EXEC_BUILD_ARGS) twine check ./dist/python?project?structure-*
	$(MAKE) "check-clean"
	if [ ! -e "./dist/.next-version.txt" ]
	then
	    exit
	fi
# Only release from the `master` or `develop` branches:
ifeq ($(RELEASE_PUBLISH),true)
# https://twine.readthedocs.io/en/latest/#using-twine
	$(TOX_EXEC_BUILD_ARGS) twine upload -s -r "$(PYPI_REPO)" \
	    ./dist/python?project?structure-*
endif

.PHONY: release-docker
### Publish all container images to all container registries
release-docker: build-docker
	$(MAKE) $(DOCKER_REGISTRIES:%=./var/log/docker-login-%.log)
	$(MAKE) -e -j $(PYTHON_MINORS:%=release-docker-%)
.PHONY: $(PYTHON_MINORS:%=release-docker-%)
### Publish the container images for one Python version to all container registry
$(PYTHON_MINORS:%=release-docker-%):
	export PYTHON_ENV="py$(subst .,,$(@:release-docker-%=%))"
	$(MAKE) $(DOCKER_REGISTRIES:%=./var/log/docker-login-%.log)
	$(MAKE) -e -j $(DOCKER_REGISTRIES:%=release-docker-registry-%)
ifeq ($${PYTHON_ENV},$(PYTHON_LATEST_ENV))
	docker compose run $(DOCKER_COMPOSE_RUN_ARGS) docker-pushrm
endif
.PHONY: $(DOCKER_REGISTRIES:%=release-docker-registry-%)
### Publish all container images to one container registry
$(DOCKER_REGISTRIES:%=release-docker-registry-%):
# https://docs.docker.com/docker-hub/#step-5-build-and-push-a-container-image-to-docker-hub-from-your-computer
	$(MAKE) "./var/log/docker-login-$(@:release-docker-registry-%=%).log"
	for user_tag in $$(
	    $(MAKE) -e --no-print-directory \
	        build-docker-tags-$(@:release-docker-registry-%=%)
	)
	do
	    docker push "$${user_tag}"
	done
	for devel_tag in $$(
	    $(MAKE) -e DOCKER_VARIANT="devel" --no-print-directory \
	        build-docker-tags-$(@:release-docker-registry-%=%)
	)
	do
	    docker push "$${devel_tag}"
	done

.PHONY: format
### Automatically correct code in this checkout according to linters and style checkers
format: $(HOME)/.local/var/log/python-project-structure-host-install.log
	$(TOX_EXEC_ARGS) autoflake -r -i --remove-all-unused-imports \
		--remove-duplicate-keys --remove-unused-variables \
		--remove-unused-variables "./src/pythonprojectstructure/"
	$(TOX_EXEC_ARGS) autopep8 -v -i -r "./src/pythonprojectstructure/"
	$(TOX_EXEC_ARGS) black "./src/pythonprojectstructure/"

.PHONY: lint-docker
### Check the style and content of the `./Dockerfile*` files
lint-docker: ./.env $(DOCKER_VOLUMES)
	docker compose run $(DOCKER_COMPOSE_RUN_ARGS) hadolint \
	    hadolint "./Dockerfile"
	docker compose run $(DOCKER_COMPOSE_RUN_ARGS) hadolint \
	    hadolint "./Dockerfile.devel"
	docker compose run $(DOCKER_COMPOSE_RUN_ARGS) hadolint \
	    hadolint "./build-host/Dockerfile"

.PHONY: test
### Format the code and run the full suite of tests, coverage checks, and linters
test: lint-docker test-docker
.PHONY: test-docker
### Format the code and run the full suite of tests, coverage checks, and linters
test-docker: ./.env build-wheel
	$(MAKE) -e -j \
	    TOX_RUN_ARGS="run --installpkg ./dist/$$(
	        readlink "./dist/.current.whl"
	    )" \
	    DOCKER_BUILD_ARGS="--progress plain" \
	    $(PYTHON_MINORS:%=test-docker-%)
.PHONY: $(PYTHON_MINORS:%=test-docker-%)
### Run the full suite of tests inside a docker container for this Python version
$(PYTHON_MINORS:%=test-docker-%):
	$(MAKE) -e \
	    PYTHON_MINORS="$(@:test-docker-%=%)" \
	    PYTHON_MINOR="$(@:test-docker-%=%)" \
	    PYTHON_ENV="py$(subst .,,$(@:test-docker-%=%))" \
	    test-docker-pyminor
.PHONY: test-docker-pyminor
test-docker-pyminor: build-docker-$(PYTHON_MINOR)
	docker_run_args="--rm"
	if [ ! -t 0 ]
	then
# No fancy output when running in parallel
	    docker_run_args+=" -T"
	fi
# Ensure the dist/package has been correctly installed in the image
	docker compose run --no-deps $${docker_run_args} python-project-structure \
	    python -c 'import pythonprojectstructure; print(pythonprojectstructure)'
# Run from the development Docker container for consistency
	docker compose run $${docker_run_args} python-project-structure-devel \
	    make -e PYTHON_MINORS="$(PYTHON_MINORS)" TOX_RUN_ARGS="$(TOX_RUN_ARGS)" \
	        test-local
.PHONY: test-local
### Run the full suite of tests on the local host
test-local:
	tox $(TOX_RUN_ARGS) -e "$(TOX_ENV_LIST)"
.PHONY: test-debug
### Run tests in the main/default environment and invoke the debugger on errors/failures
test-debug: ./var/log/tox/$(PYTHON_ENV)/editable.log
	$(TOX_EXEC_ARGS) pytest --pdb

.PHONY: upgrade
### Update all fixed/pinned dependencies to their latest available versions
upgrade: ./.env $(DOCKER_VOLUMES)
	touch "./setup.cfg" "./requirements/build.txt.in" \
	    "./build-host/requirements.txt.in"
ifeq ($(CI),true)
# Pull separately to reduce noisy interactive TTY output where it shouldn't be:
	docker compose pull --quiet python-project-structure-devel
endif
	docker compose create python-project-structure-devel
# Ensure the network is create first to avoid race conditions
	docker compose create python-project-structure-devel
	$(MAKE) -e -j $(PYTHON_MINORS:%=build-docker-requirements-%)
# Update VCS hooks from remotes to the latest tag.
	$(TOX_EXEC_BUILD_ARGS) pre-commit autoupdate
.PHONY: upgrade-branch
### Reset an upgrade branch, commit upgraded dependencies on it, and push for review
upgrade-branch: ~/.gitconfig
	git fetch "origin" "$(VCS_BRANCH)"
	remote_branch_exists=false
	if git fetch "origin" "$(VCS_BRANCH)-upgrade"
	then
	    remote_branch_exists=true
	fi
	if git show-ref -q --heads "$(VCS_BRANCH)-upgrade"
	then
# Reset an existing local branch to the latest upstream before upgrading
	    git checkout "$(VCS_BRANCH)-upgrade"
	    git reset --hard "origin/$(VCS_BRANCH)"
	else
# Create a new local branch from the latest upstream before upgrading
	    git checkout -b "$(VCS_BRANCH)-upgrade" "origin/$(VCS_BRANCH)"
	fi
	$(MAKE) TEMPLATE_IGNORE_EXISTING="true" upgrade
	if $(MAKE) "check-clean"
	then
# No changes from upgrade, exit successfully but push nothing
	    exit
	fi
# Commit the upgrade changes
	echo "Upgrade all requirements and dependencies to the latest versions." \
	    >"./src/pythonprojectstructure/newsfragments/upgrade-requirements.bugfix.rst"
	git add --update './build-host/requirements-*.txt' './requirements/*/*.txt' \
	    "./.pre-commit-config.yaml"
	git add \
	    "./src/pythonprojectstructure/newsfragments/upgrade-requirements.bugfix.rst"
	git commit --all --signoff -m \
	    "fix(deps): Upgrade requirements latest versions"
# Fail if upgrading left untracked files in VCS
	$(MAKE) "check-clean"
# Push any upgrades to the remote for review.  Specify both the ref and the expected ref
# for `--force-with-lease=...` to support pushing to multiple mirrors/remotes via
# multiple `pushUrl`:
	git_push_args="--no-verify"
	if [ "$${remote_branch_exists=true}" == "true" ]
	then
	    git_push_args+=" \
	        --force-with-lease=$(VCS_BRANCH)-upgrade:origin/$(VCS_BRANCH)-upgrade"
	fi
	git push $${git_push_args} "origin" "HEAD:$(VCS_BRANCH)-upgrade"

# TEMPLATE: Run this once for your project.  See the `./var/log/docker-login*.log`
# targets for the authentication environment variables that need to be set or just login
# to those container registries manually and touch these targets.
.PHONY: bootstrap-project
### Run any tasks needed to be run once for a given project by a maintainer
bootstrap-project: ./var/log/docker-login-DOCKER.log
# Initially seed the build host Docker image to bootstrap CI/CD environments
	$(MAKE) -C "./build-host/" release

.PHONY: clean
### Restore the checkout to a state as close to an initial clone as possible
clean:
	docker compose down --remove-orphans --rmi "all" -v || true
	$(TOX_EXEC_BUILD_ARGS) pre-commit uninstall \
	    --hook-type "pre-commit" --hook-type "commit-msg" --hook-type "pre-push" \
	    || true
	$(TOX_EXEC_BUILD_ARGS) pre-commit clean || true
	git clean -dfx -e "var/" -e ".env"
	rm -rfv "./var/log/"
	rm -rf "./var/docker/"


## Utility targets

.PHONY: expand-template
## Create a file from a template replacing environment variables
expand-template: $(HOME)/.local/var/log/python-project-structure-host-install.log
	set +x
	if [ -e "$(target)" ]
	then
ifeq ($(TEMPLATE_IGNORE_EXISTING),true)
	    exit
else
	    envsubst <"$(template)" | diff -u "$(target)" "-" || true
	    echo "ERROR: Template $(template) has been updated:"
	    echo "       Reconcile changes and \`$$ touch $(target)\`:"
	    false
endif
	fi
	envsubst <"$(template)" >"$(target)"


## Real targets

# Manage fixed/pinned versions in `./requirements/**.txt` files.  Has to be run for each
# python version in the virtual environment for that Python version:
# https://github.com/jazzband/pip-tools#cross-environment-usage-of-requirementsinrequirementstxt-and-pip-compile
$(PYTHON_ENVS:%=./requirements/%/devel.txt): ./pyproject.toml ./setup.cfg ./tox.ini
	true DEBUG Updated prereqs: $(?)
	$(MAKE) "$(@:requirements/%/devel.txt=./var/log/tox/%/build.log)"
	./.tox/$(@:requirements/%/devel.txt=%)/bin/pip-compile \
	    --resolver "backtracking" --upgrade --extra "devel" \
	    --output-file "$(@)" "$(<)"
	mkdir -pv "./var/log/"
	touch "./var/log/rebuild.log"
$(PYTHON_ENVS:%=./requirements/%/user.txt): ./pyproject.toml ./setup.cfg ./tox.ini
	true DEBUG Updated prereqs: $(?)
	$(MAKE) "$(@:requirements/%/user.txt=./var/log/tox/%/build.log)"
	./.tox/$(@:requirements/%/user.txt=%)/bin/pip-compile \
	    --resolver "backtracking" --upgrade --output-file "$(@)" "$(<)"
	mkdir -pv "./var/log/"
	touch "./var/log/rebuild.log"
$(PYTHON_ENVS:%=./build-host/requirements-%.txt): ./build-host/requirements.txt.in
	true DEBUG Updated prereqs: $(?)
	$(MAKE) "$(@:build-host/requirements-%.txt=./var/log/tox/%/build.log)"
	./.tox/$(@:build-host/requirements-%.txt=%)/bin/pip-compile \
	    --resolver "backtracking" --upgrade --output-file "$(@)" "$(<)"
# Only update the installed tox version for the latest/host/main/default Python version
	if [ "$(@:build-host/requirements-%.txt=%)" = "$(PYTHON_ENV)" ]
	then
# Don't install tox into one of it's own virtual environments
	    if [ -n "$${VIRTUAL_ENV:-}" ]
	    then
	        pip_bin="$$(which -a pip | grep -v "^$${VIRTUAL_ENV}/bin/" | head -n 1)"
	    else
	        pip_bin="pip"
	    fi
	    "$${pip_bin}" install -r "$(@)"
	fi
	mkdir -pv "./var/log/"
	touch "./var/log/rebuild.log"
$(PYTHON_ENVS:%=./requirements/%/build.txt): ./requirements/build.txt.in
	true DEBUG Updated prereqs: $(?)
	$(MAKE) "$(@:requirements/%/build.txt=./var/log/tox/%/build.log)"
	./.tox/$(@:requirements/%/build.txt=%)/bin/pip-compile \
	    --resolver "backtracking" --upgrade --output-file "$(@)" "$(<)"

# Workaround tox's `usedevelop = true` not working with `./pyproject.toml`
$(PYTHON_ALL_ENVS:%=./var/log/tox/%/build.log): \
		$(HOME)/.local/var/log/python-project-structure-host-install.log
	mkdir -pv "$(dir $(@))"
	tox exec $(TOX_EXEC_OPTS) -e "$(@:var/log/tox/%/build.log=%)" -- python -c "" |
	    tee -a "$(@)"
$(PYTHON_ENVS:%=./var/log/tox/%/editable.log):
	$(MAKE) "$(HOME)/.local/var/log/python-project-structure-host-install.log"
	mkdir -pv "$(dir $(@))"
	tox exec $(TOX_EXEC_OPTS) -e "$(@:var/log/tox/%/editable.log=%)" -- \
	    pip install -e "./" | tee -a "$(@)"

# Build a wheel package but only if one hasn't already been made
./dist/.current.whl:
	$(MAKE) build-wheel

# Docker targets
./var/docker/$(PYTHON_ENV)/log/build.log: \
		./Dockerfile ./Dockerfile.devel ./.dockerignore ./bin/entrypoint \
		./pyproject.toml ./setup.cfg ./tox.ini \
		./build-host/requirements.txt.in ./docker-compose.yml \
		./docker-compose.override.yml ./.env ./var/log/tox/build/build.log \
		./var/docker/$(PYTHON_ENV)/log/rebuild.log $(DOCKER_VOLUMES)
	true DEBUG Updated prereqs: $(?)
	mkdir -pv "$(dir $(@))" \
# Workaround issues with local images and the development image depending on the end
# user image.  It seems that `depends_on` isn't sufficient.
	$(MAKE) $(HOME)/.local/var/log/python-project-structure-host-install.log
	export VERSION=$$(./.tox/build/bin/cz version --project)
# https://github.com/moby/moby/issues/39003#issuecomment-879441675
	docker_build_args="$(DOCKER_BUILD_ARGS) \
	    --build-arg BUILDKIT_INLINE_CACHE=1 \
	    --build-arg PYTHON_MINOR=$(PYTHON_MINOR) \
	    --build-arg PYTHON_ENV=$(PYTHON_ENV) \
	    --build-arg VERSION=$${VERSION}"
	docker_build_user_tags=""
	for user_tag in $$($(MAKE) -e --no-print-directory build-docker-tags)
	do
	    docker_build_user_tags+="--tag $${user_tag} "
	done
ifeq ($(CI),true)
# Workaround broken interactive session detection
	docker pull "python:${PYTHON_MINOR}"
endif
	docker buildx build --pull $${docker_build_args} $${docker_build_user_tags} \
	    "./"
	docker_build_devel_tags=""
	for devel_tag in $$(
	    $(MAKE) -e DOCKER_VARIANT="devel" --no-print-directory build-docker-tags
	)
	do
	    docker_build_devel_tags+="--tag $${devel_tag} "
	done
	docker buildx build --pull $${docker_build_args} $${docker_build_devel_tags} \
	    --file "./Dockerfile.devel" "./"
	date >>"$(@)"
# The image installs the host requirements, reflect that in the bind mount volumes
	date >>"$(@:%/build.log=%/host-install.log)"
# Update the pinned/frozen versions, if needed, using the container.  If changed, then
# we may need to re-build the container image again to ensure it's current and correct.
ifeq ($(BUILD_REQUIREMENTS),true)
	docker compose run $(DOCKER_COMPOSE_RUN_ARGS) -T \
	    python-project-structure-devel make -e PYTHON_MINORS="$(PYTHON_MINOR)" \
	    build-requirements-$(PYTHON_ENV)
	$(MAKE) -e "$(@)"
endif

.PHONY: $(PYTHON_ENVS:%=build-docker-volumes-%)
### Ensure access permissions to build artifacts in Python version container volumes
# If created by `# dockerd`, they end up owned by `root`.
$(PYTHON_ENVS:%=build-docker-volumes-%): \
		./var/ ./src/python_project_structure.egg-info/ ./.tox/
	$(MAKE) \
	    $(@:build-docker-volumes-%=./var/docker/%/) \
	    $(@:build-docker-volumes-%=./var/docker/%/python_project_structure.egg-info/) \
	    $(@:build-docker-volumes-%=./var/docker/%/.tox/)
./var/ $(PYTHON_ENVS:%=./var/docker/%/) \
./src/python_project_structure.egg-info/ \
$(PYTHON_ENVS:%=./var/docker/%/python_project_structure.egg-info/) \
./.tox/ $(PYTHON_ENVS:%=./var/docker/%/.tox/):
	mkdir -pv "$(@)"

# Marker file used to trigger the rebuild of the image for just one Python version.
# Useful to workaround async timestamp issues when running jobs in parallel.
./var/docker/$(PYTHON_ENV)/log/rebuild.log:
	mkdir -pv "$(dir $(@))"
	date >>"$(@)"

# Target for use as a prerequisite in host targets that depend on the virtualenv having
# been built.
$(PYTHON_ALL_ENVS:%=./var/docker/%/.tox/%/bin/activate):
	python_env=$(notdir $(@:%/bin/activate=%))
	$(MAKE) "./var/docker/$${python_env}/log/build.log"
	docker compose run $(DOCKER_COMPOSE_RUN_ARGS) -T \
	    python-project-structure-devel make -e PYTHON_MINORS="$(PYTHON_MINOR)" \
	    "./var/log/tox/$${python_env}/build.log"

# Local environment variables from a template
./.env: ./.env.in
	$(MAKE) -e "template=$(<)" "target=$(@)" expand-template

# Perform any one-time local checkout set up
$(HOME)/.local/var/log/python-project-structure-host-install.log:
	mkdir -pv "$(dir $(@))"
	(
	    if ! which pip
	    then
	        if which apk
	        then
	            apk update
	            apk add "gettext" "py3-pip"
	        else
	            sudo apt-get update
	            sudo apt-get install -y "gettext-base" "python3-pip"
	        fi
	    fi
	    if [ -e ./build-host/requirements-$(PYTHON_HOST_ENV).txt ]
	    then
	        pip install -r "./build-host/requirements-$(PYTHON_HOST_ENV).txt"
	    else
	        pip install -r "./build-host/requirements.txt.in"
	    fi
	) | tee -a "$(@)"

./.git/hooks/pre-commit:
	$(MAKE) "$(HOME)/.local/var/log/python-project-structure-host-install.log"
	$(TOX_EXEC_BUILD_ARGS) pre-commit install \
	    --hook-type "pre-commit" --hook-type "commit-msg" --hook-type "pre-push"

# Capture any project initialization tasks for reference.  Not actually usable.
./pyproject.toml:
	$(MAKE) "$(HOME)/.local/var/log/python-project-structure-host-install.log"
	$(TOX_EXEC_BUILD_ARGS) cz init

# Emacs editor settings
./.dir-locals.el: ./.dir-locals.el.in
	$(MAKE) -e "template=$(<)" "target=$(@)" expand-template

# User-created pre-requisites
~/.gitconfig:
	git config --global user.name "$(USER_FULL_NAME)"
	git config --global user.email "$(USER_EMAIL)"
~/.pypirc: ./home/.pypirc.in
	$(MAKE) -e "template=$(<)" "target=$(@)" expand-template

./var/log/docker-login-DOCKER.log: ./.env
	mkdir -pv "$(dir $(@))"
	set +x
	source "./.env"
	export DOCKER_PASS
	set -x
	printenv "DOCKER_PASS" | docker login -u "merpatterson" --password-stdin
	date | tee -a "$(@)"<|MERGE_RESOLUTION|>--- conflicted
+++ resolved
@@ -284,9 +284,6 @@
 	    $(TOX_EXEC_ARGS) towncrier build --version "$${next_version}" --yes
 # Increment the version in VCS
 	$(TOX_EXEC_BUILD_ARGS) cz bump $${cz_bump_args}
-<<<<<<< HEAD
-# Prevent uploading unintended distributions
-	rm -vf ./dist/*
 # Ensure the container image reflects the version bump but we don't need to update the
 # requirements again.
 	touch \
@@ -298,14 +295,11 @@
 # For testing locally, however, ensure the image is up-to-date for subsequent recipes.
 	$(MAKE) -e "./var/docker/$(PYTHON_ENV)/log/build.log"
 endif
-ifeq ($(RELEASE_PUBLISH),true)
-=======
->>>>>>> a0478c86
 # The VCS remote should reflect the release before the release is published to ensure
 # that a published release is never *not* reflected in VCS.
 	git push --no-verify -o "ci.skip" --tags "origin" "HEAD:$(VCS_BRANCH)"
 # Prevent uploading unintended distributions
-	rm -vf ./.tox/.pkg/dist/*
+	rm -vf ./dist/*
 endif
 
 .PHONY: start
