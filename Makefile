## Development, build and maintenance tasks

### Defensive settings for make:
#     https://tech.davis-hansson.com/p/make/
SHELL:=bash
.ONESHELL:
.SHELLFLAGS:=-eu -o pipefail -c
.SILENT:
.DELETE_ON_ERROR:
MAKEFLAGS+=--warn-undefined-variables
MAKEFLAGS+=--no-builtin-rules
PS1?=$$

# Values derived from the environment
USER_NAME:=$(shell id -u -n)
USER_FULL_NAME=$(shell getent passwd "$(USER_NAME)" | cut -d ":" -f 5 | cut -d "," -f 1)
ifeq ($(USER_FULL_NAME),)
USER_FULL_NAME=$(USER_NAME)
endif
USER_EMAIL=$(USER_NAME)@$(shell hostname --fqdn)
PUID:=$(shell id -u)
PGID:=$(shell id -g)

# Options controlling behavior
VCS_BRANCH:=$(shell git branch --show-current)
# Only publish releases from the `master` or `develop` branches
SEMANTIC_RELEASE_VERSION_ARGS=--prerelease
RELEASE_PUBLISH=false
PYPI_REPO=testpypi
DOCKER_BUILD_ARGS=
ifeq ($(VCS_BRANCH),master)
SEMANTIC_RELEASE_VERSION_ARGS=
RELEASE_PUBLISH=true
PYPI_REPO=pypi
DOCKER_BUILD_ARGS=--tag "merpatterson/python-project-structure:latest"
else ifeq ($(VCS_BRANCH),develop)
RELEASE_PUBLISH=true
endif

# Done with `$(shell ...)`, echo recipe commands going forward
.SHELLFLAGS+= -x


## Top-level targets

.PHONY: all
### Default target
all: build

# Strive for as much consistency as possible in development tasks between the local host
# and inside containers.  To that end, most of the `*-docker` container target recipes
# should run the corresponding `*-local` local host target recipes inside the
# development container.  Top level targets, like `test`, should run as much as possible
# inside the development container.

.PHONY: build
<<<<<<< HEAD
### Set up everything for development from a checkout, local and in containers
build: ./.git/hooks/pre-commit build-local build-docker
.PHONY: build-local
### Set up for development locally, directly on the host
build-local: ./var/log/recreate.log
.PHONY: build-docker
### Set up for development in Docker containers
build-docker: ./var/log/docker-build.log

.PHONY: start
### Run the local development end-to-end stack services in the background as daemons
start: build-docker
	docker compose down
	docker compose up -d
.PHONY: run
### Run the local development end-to-end stack services in the foreground for debugging
run: build-docker
	docker compose down
	docker compose up

.PHONY: check-push
### Perform any checks that should only be run before pushing
check-push: build
	./.tox/build/bin/towncrier check --compare-with "origin/develop"

.PHONY: release
### Publish installable Python packages to PyPI and container images to Docker Hub
release:
	SEMANTIC_RELEASE_NEXT_VERSION=$$(
=======
### Perform any currently necessary local set-up common to most operations
build: build-bump ./var/log/recreate.log ./.git/hooks/pre-commit
.PHONY: build-bump
### Bump the package version if on a branch that should trigger a release
build-bump: ./var/log/recreate-build.log
ifeq ($(RELEASE_PUBLISH),true)
	next_version=$$(
>>>>>>> d7500b24
	    ./.tox/build/bin/semantic-release print-version \
	    --next $(SEMANTIC_RELEASE_VERSION_ARGS)
	)
	if [ -z "$${next_version}" ]
	then
# No release necessary for the commits since the last release.
	    exit
	fi
	$(MAKE) SEMANTIC_RELEASE_NEXT_VERSION="$${SEMANTIC_RELEASE_NEXT_VERSION}" \
	    release-python
ifeq ($(RELEASE_PUBLISH),true)
	$(MAKE) release-docker
endif
.PHONY: release-python
### Publish installable Python packages to PyPI<
release-python: ./var/log/recreate-build.log ~/.gitconfig ~/.pypirc
# Collect the versions involved in this release according to conventional commits
	current_version=$$(./.tox/build/bin/semantic-release print-version --current)
# Update the release notes/changelog
	./.tox/build/bin/towncrier check --compare-with "origin/develop"
	git diff --cached --exit-code ||
	    echo "CRITICAL: Cannot bump version with staged changes"
	./.tox/build/bin/towncrier build --version "$${next_version}" --yes
	git commit --no-verify -S -m \
	    "build(release): Update changelog v$${current_version} -> v$${next_version}"
# Increment the version in VCS
	./.tox/build/bin/semantic-release version $(SEMANTIC_RELEASE_VERSION_ARGS)
<<<<<<< HEAD
# Prevent uploading unintended distributions
	rm -vf ./dist/*
# Build Python packages/distributions from the development Docker container for
# consistency/reproducibility.
	docker compose run --rm python-project-structure-devel \
	    ./.tox/py3/bin/pyproject-build
=======
endif

.PHONY: check-push
### Perform any checks that should only be run before pushing
check-push: build
	./.tox/build/bin/towncrier check --compare-with "origin/develop"

.PHONY: release
### Publish installable Python packages to PyPI
release: ./var/log/recreate-build.log ~/.gitconfig ~/.pypirc
# Build the actual release artifacts, tox builds the `sdist` so here we build the wheel
	./.tox/py3/bin/pyproject-build -w
>>>>>>> d7500b24
# https://twine.readthedocs.io/en/latest/#using-twine
	./.tox/build/bin/twine check ./dist/* ./.tox/dist/*
ifeq ($(RELEASE_PUBLISH),true)
# Publish from the local host outside a container for access to user credentials:
# https://twine.readthedocs.io/en/latest/#using-twine
# Only release on `master` or `develop` to avoid duplicate uploads
	./.tox/build/bin/twine upload -s -r "$(PYPI_REPO)" ./dist/* ./.tox/dist/*
# The VCS remote shouldn't reflect the release until the release has been successfully
# published
	git push --no-verify --tags origin $(VCS_BRANCH)
endif
.PHONY: release-docker
### Publish container images to Docker Hub
release-docker: ./var/log/docker-login.log build-docker
# https://docs.docker.com/docker-hub/#step-5-build-and-push-a-container-image-to-docker-hub-from-your-computer
	docker push -a "merpatterson/python-project-structure"
	docker compose run --rm docker-pushrm

.PHONY: format
### Automatically correct code in this checkout according to linters and style checkers
format: build-local
	./.tox/py3/bin/autoflake -r -i --remove-all-unused-imports \
		--remove-duplicate-keys --remove-unused-variables \
		--remove-unused-variables "./src/pythonprojectstructure/"
	./.tox/py3/bin/autopep8 -v -i -r "./src/pythonprojectstructure/"
	./.tox/py3/bin/black "./src/pythonprojectstructure/"

.PHONY: test
### Format the code and run the full suite of tests, coverage checks, and linters
test: build-docker
# Run from the development Docker container for consistency
	docker compose run --rm python-project-structure-devel make format test-local
.PHONY: test-local
### Run the full suite of tests on the local host
test-local: ./var/log/install-tox.log build-local
	tox
.PHONY: test-docker
### Run the full suite of tests inside a docker container
test-docker: build-docker
	docker compose run --rm python-project-structure-devel make test-local
# Ensure the dist/package has been correctly installed in the image
	docker compose run --rm python-project-structure \
	    python -c 'import pythonprojectstructure; print(pythonprojectstructure)'
.PHONY: test-debug
### Run tests in the main/default environment and invoke the debugger on errors/failures
test-debug: ./var/log/editable.log
	./.tox/py3/bin/pytest --pdb

.PHONY: upgrade
### Update all fixed/pinned dependencies to their latest available versions
upgrade:
	touch "./pyproject.toml"
	$(MAKE) PUID=$(PUID) "test"
# Update VCS hooks from remotes to the latest tag.
	./.tox/build/bin/pre-commit autoupdate

.PHONY: clean
### Restore the checkout to a state as close to an initial clone as possible
clean:
	docker compose --remove-orphans down --rmi "all" -v || true
	./.tox/build/bin/pre-commit uninstall \
	    --hook-type "pre-commit" --hook-type "commit-msg" --hook-type "pre-push" \
	    || true
	./.tox/build/bin/pre-commit clean || true
	git clean -dfx -e "var/"
	rm -rfv "./var/log/"


## Utility targets

.PHONY: expand-template
## Create a file from a template replacing environment variables
expand-template: .SHELLFLAGS = -eu -o pipefail -c
expand-template:
	if [ -e "$(target)" ]
	then
	    echo "WARNING: Template $(template) has been updated:"
	    echo "Reconcile changes and \`$$ touch $(target)\`:"
	    diff -u "$(target)" "$(template)" || true
	    false
	fi
	envsubst <"$(template)" >"$(target)"


## Real targets

./requirements.txt: ./pyproject.toml ./setup.cfg ./tox.ini ./requirements-build.txt.in
	$(MAKE) "./var/log/recreate-build.log"
	tox -e "build"

./var/log/recreate.log: \
		./var/log/install-tox.log \
		./requirements.txt ./requirements-devel.txt ./tox.ini
	mkdir -pv "$(dir $(@))"
# Prevent uploading unintended distributions
	rm -vf ./dist/* ./.tox/dist/* | tee -a "$(@)"
	tox -r --notest -v | tee -a "$(@)"
# Workaround tox's `usedevelop = true` not working with `./pyproject.toml`
./var/log/editable.log: ./var/log/recreate.log
	./.tox/py3/bin/pip install -e "./" | tee -a "$(@)"
./var/log/recreate-build.log: \
		./var/log/install-tox.log ./requirements-build.txt ./tox.ini
	mkdir -pv "$(dir $(@))"
	tox -r -e "build" --notest -v | tee -a "$(@)"

# Docker targets
./var/log/docker-build.log: \
		./Dockerfile ./Dockerfile.devel ./.dockerignore \
		./requirements.txt ./requirements-devel.txt ./bin/entrypoint \
		./docker-compose.yml ./docker-compose.override.yml ./.env \
		./var/log/recreate-build.log
# Ensure access permissions to build artifacts in container volumes.
# If created by `# dockerd`, they end up owned by `root`.
	mkdir -pv "$(dir $(@))" "./var-docker/log/" "./.tox/" "./.tox-docker/" \
	    "./src/python_project_structure.egg-info/" \
	    "./src/python_project_structure-docker.egg-info/"
# Workaround issues with local images and the development image depending on the end
# user image.  It seems that `depends_on` isn't sufficient.
	current_version=$$(./.tox/build/bin/semantic-release print-version --current)
	docker buildx build --pull $(DOCKER_BUILD_ARGS) \
	    --tag "merpatterson/python-project-structure:v$${current_version}" \
	    "./" | tee -a "$(@)"
	docker compose build python-project-structure-devel | tee -a "$(@)"
# Prepare the testing environment and tools as much as possible to reduce development
# iteration time when using the image.
	docker compose run --rm python-project-structure-devel make build-local

# Local environment variables from a template
./.env: ./.env.in
	$(MAKE) "PUID=$(PUID)" "PGID=$(PGID)" \
	    "template=$(<)" "target=$(@)" expand-template

# Perform any one-time local checkout set up
./var/log/install-tox.log:
	mkdir -pv "$(dir $(@))"
	(which tox || pip install tox) | tee -a "$(@)"

./.git/hooks/pre-commit: ./var/log/recreate.log
	./.tox/build/bin/pre-commit install \
	    --hook-type "pre-commit" --hook-type "commit-msg" --hook-type "pre-push"

# Capture any project initialization tasks for reference.  Not actually usable.
 ./pyproject.toml:
	./.tox/build/bin/cz init

# Emacs editor settings
./.dir-locals.el: ./.dir-locals.el.in
	$(MAKE) "template=$(<)" "target=$(@)" expand-template

# User-created pre-requisites
~/.gitconfig:
	git config --global user.name "$(USER_FULL_NAME)"
	git config --global user.email "$(USER_EMAIL)"
~/.pypirc: ./home/.pypirc.in
	$(MAKE) "template=$(<)" "target=$(@)" expand-template
./var/log/docker-login.log: .SHELLFLAGS = -eu -o pipefail -c
./var/log/docker-login.log:
	docker login -u "merpatterson" -p "$(DOCKER_PASS)"
	date | tee -a "$(@)"<|MERGE_RESOLUTION|>--- conflicted
+++ resolved
@@ -54,45 +54,19 @@
 # inside the development container.
 
 .PHONY: build
-<<<<<<< HEAD
 ### Set up everything for development from a checkout, local and in containers
 build: ./.git/hooks/pre-commit build-local build-docker
 .PHONY: build-local
 ### Set up for development locally, directly on the host
-build-local: ./var/log/recreate.log
+build-local: build-bump ./var/log/recreate.log
 .PHONY: build-docker
 ### Set up for development in Docker containers
 build-docker: ./var/log/docker-build.log
-
-.PHONY: start
-### Run the local development end-to-end stack services in the background as daemons
-start: build-docker
-	docker compose down
-	docker compose up -d
-.PHONY: run
-### Run the local development end-to-end stack services in the foreground for debugging
-run: build-docker
-	docker compose down
-	docker compose up
-
-.PHONY: check-push
-### Perform any checks that should only be run before pushing
-check-push: build
-	./.tox/build/bin/towncrier check --compare-with "origin/develop"
-
-.PHONY: release
-### Publish installable Python packages to PyPI and container images to Docker Hub
-release:
-	SEMANTIC_RELEASE_NEXT_VERSION=$$(
-=======
-### Perform any currently necessary local set-up common to most operations
-build: build-bump ./var/log/recreate.log ./.git/hooks/pre-commit
 .PHONY: build-bump
 ### Bump the package version if on a branch that should trigger a release
 build-bump: ./var/log/recreate-build.log
 ifeq ($(RELEASE_PUBLISH),true)
 	next_version=$$(
->>>>>>> d7500b24
 	    ./.tox/build/bin/semantic-release print-version \
 	    --next $(SEMANTIC_RELEASE_VERSION_ARGS)
 	)
@@ -101,14 +75,6 @@
 # No release necessary for the commits since the last release.
 	    exit
 	fi
-	$(MAKE) SEMANTIC_RELEASE_NEXT_VERSION="$${SEMANTIC_RELEASE_NEXT_VERSION}" \
-	    release-python
-ifeq ($(RELEASE_PUBLISH),true)
-	$(MAKE) release-docker
-endif
-.PHONY: release-python
-### Publish installable Python packages to PyPI<
-release-python: ./var/log/recreate-build.log ~/.gitconfig ~/.pypirc
 # Collect the versions involved in this release according to conventional commits
 	current_version=$$(./.tox/build/bin/semantic-release print-version --current)
 # Update the release notes/changelog
@@ -120,15 +86,18 @@
 	    "build(release): Update changelog v$${current_version} -> v$${next_version}"
 # Increment the version in VCS
 	./.tox/build/bin/semantic-release version $(SEMANTIC_RELEASE_VERSION_ARGS)
-<<<<<<< HEAD
-# Prevent uploading unintended distributions
-	rm -vf ./dist/*
-# Build Python packages/distributions from the development Docker container for
-# consistency/reproducibility.
-	docker compose run --rm python-project-structure-devel \
-	    ./.tox/py3/bin/pyproject-build
-=======
-endif
+endif
+
+.PHONY: start
+### Run the local development end-to-end stack services in the background as daemons
+start: build-docker
+	docker compose down
+	docker compose up -d
+.PHONY: run
+### Run the local development end-to-end stack services in the foreground for debugging
+run: build-docker
+	docker compose down
+	docker compose up
 
 .PHONY: check-push
 ### Perform any checks that should only be run before pushing
@@ -136,18 +105,27 @@
 	./.tox/build/bin/towncrier check --compare-with "origin/develop"
 
 .PHONY: release
-### Publish installable Python packages to PyPI
-release: ./var/log/recreate-build.log ~/.gitconfig ~/.pypirc
-# Build the actual release artifacts, tox builds the `sdist` so here we build the wheel
-	./.tox/py3/bin/pyproject-build -w
->>>>>>> d7500b24
+### Publish installable Python packages to PyPI and container images to Docker Hub
+release: release-python
+ifeq ($(RELEASE_PUBLISH),true)
+	$(MAKE) release-docker
+endif
+.PHONY: release-python
+### Publish installable Python packages to PyPI<
+release-python: \
+		./var/log/docker-build.log ./var/log/recreate-build.log \
+		~/.gitconfig ~/.pypirc
+# Build Python packages/distributions from the development Docker container for
+# consistency/reproducibility.
+	docker compose run --rm python-project-structure-devel \
+	    ./.tox/py3/bin/pyproject-build -w
 # https://twine.readthedocs.io/en/latest/#using-twine
-	./.tox/build/bin/twine check ./dist/* ./.tox/dist/*
+	./.tox/build/bin/twine check ./dist/* ./.tox-docker/dist/*
 ifeq ($(RELEASE_PUBLISH),true)
 # Publish from the local host outside a container for access to user credentials:
 # https://twine.readthedocs.io/en/latest/#using-twine
 # Only release on `master` or `develop` to avoid duplicate uploads
-	./.tox/build/bin/twine upload -s -r "$(PYPI_REPO)" ./dist/* ./.tox/dist/*
+	./.tox/build/bin/twine upload -s -r "$(PYPI_REPO)" ./dist/* ./.tox-docker/dist/*
 # The VCS remote shouldn't reflect the release until the release has been successfully
 # published
 	git push --no-verify --tags origin $(VCS_BRANCH)
