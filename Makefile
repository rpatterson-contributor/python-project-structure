--- conflicted
+++ resolved
@@ -343,23 +343,11 @@
 ifneq ($(VCS_BRANCH),master)
 	cz_bump_args+=" --prerelease beta"
 endif
-<<<<<<< HEAD
 ifeq ($(RELEASE_PUBLISH),true)
 	cz_bump_args+=" --gpg-sign"
 # Import the private signing key from CI secrets
 	$(MAKE) -e ./var/log/gpg-import.log
 endif
-	docker compose run $(DOCKER_COMPOSE_RUN_ARGS) python-project-structure-devel \
-	    $(TOX_EXEC_ARGS) \
-	    towncrier check --compare-with "origin/$(TOWNCRIER_COMPARE_BRANCH)"
-	if ! git diff --cached --exit-code
-	then
-	    set +x
-	    echo "CRITICAL: Cannot bump version with staged changes"
-	    false
-	fi
-=======
->>>>>>> dd79f2dc
 ifeq ($(RELEASE_PUBLISH),true)
 # Capture the release notes for *just this* release for creating the GitHub release.
 # Have to run before the real `$ towncrier build` run without the `--draft` option
