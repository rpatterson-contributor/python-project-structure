--- conflicted
+++ resolved
@@ -267,19 +267,14 @@
 
 .PHONY: build-bump
 ### Bump the package version if on a branch that should trigger a release
-<<<<<<< HEAD
 build-bump: ~/.gitconfig ./var/log/tox/build/build.log \
 		build-docker-volumes-$(PYTHON_ENV) build-docker-pull
-=======
-build-bump: \
-	~/.gitconfig $(HOME)/.local/var/log/python-project-structure-host-install.log
 	if ! git diff --cached --exit-code
 	then
 	    set +x
 	    echo "CRITICAL: Cannot bump version with staged changes"
 	    false
 	fi
->>>>>>> 598b71aa
 # Retrieve VCS data needed for versioning (tags) and release (release notes)
 	git_fetch_args=--tags
 	if [ "$$(git rev-parse --is-shallow-repository)" == "true" ]
@@ -304,19 +299,6 @@
 ifneq ($(VCS_BRANCH),master)
 	cz_bump_args+=" --prerelease beta"
 endif
-<<<<<<< HEAD
-# Update the release notes/changelog
-	docker compose run $(DOCKER_COMPOSE_RUN_ARGS) python-project-structure-devel \
-	    $(TOX_EXEC_ARGS) \
-	    towncrier check --compare-with "origin/$(TOWNCRIER_COMPARE_BRANCH)"
-	if ! git diff --cached --exit-code
-	then
-	    set +x
-	    echo "CRITICAL: Cannot bump version with staged changes"
-	    false
-	fi
-=======
->>>>>>> 598b71aa
 ifeq ($(RELEASE_PUBLISH),true)
 # Build and stage the release notes to be commited by `$ cz bump`
 	next_version=$$(
