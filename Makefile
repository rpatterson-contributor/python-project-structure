## Development, build and maintenance tasks

### Defensive settings for make:
#     https://tech.davis-hansson.com/p/make/
SHELL:=bash
.ONESHELL:
.SHELLFLAGS:=-eu -o pipefail -c
.SILENT:
.DELETE_ON_ERROR:
MAKEFLAGS+=--warn-undefined-variables
MAKEFLAGS+=--no-builtin-rules
PS1?=$$
EMPTY=
COMMA=,

# Variables/options that affect behavior
# https://devguide.python.org/versions/#supported-versions
PYTHON_SUPPORTED_MINORS=3.11 3.10 3.9 3.8 3.7
# Project-specific variables
GPG_SIGNING_KEYID=2EFF7CCE6828E359
GITHUB_REPOSITORY_OWNER=rpatterson
CI_REGISTRY_IMAGE=registry.gitlab.com/$(GITHUB_REPOSITORY_OWNER)/python-project-structure

# Values derived from the environment
USER_NAME:=$(shell id -u -n)
USER_FULL_NAME:=$(shell getent passwd "$(USER_NAME)" | cut -d ":" -f 5 | cut -d "," -f 1)
ifeq ($(USER_FULL_NAME),)
USER_FULL_NAME=$(USER_NAME)
endif
USER_EMAIL:=$(USER_NAME)@$(shell hostname -f)
export PUID:=$(shell id -u)
export PGID:=$(shell id -g)
# Use the same Python version tox would as a default:
# https://tox.wiki/en/latest/config.html#base_python
PYTHON_MINOR:=$(shell pip --version | sed -nE 's|.* \(python ([0-9]+.[0-9]+)\)$$|\1|p')
# Determine the latest installed Python version of the supported versions
PYTHON_BASENAMES=$(PYTHON_SUPPORTED_MINORS:%=python%)
define PYTHON_AVAIL_EXECS :=
    $(foreach PYTHON_BASENAME,$(PYTHON_BASENAMES),$(shell which $(PYTHON_BASENAME)))
endef
PYTHON_LATEST_EXEC=$(firstword $(PYTHON_AVAIL_EXECS))
PYTHON_LATEST_BASENAME=$(notdir $(PYTHON_LATEST_EXEC))
ifeq ($(PYTHON_MINOR),)
# Fallback to the latest installed supported Python version
PYTHON_MINOR=$(PYTHON_LATEST_BASENAME:python%=%)
endif

# Values derived from constants
# Support passing in the Python versions to test, including testing one version:
#     $ make PYTHON_MINORS=3.11 test
PYTHON_LATEST_MINOR=$(firstword $(PYTHON_SUPPORTED_MINORS))
PYTHON_LATEST_ENV=py$(subst .,,$(PYTHON_LATEST_MINOR))
PYTHON_MINORS=$(PYTHON_SUPPORTED_MINORS)
ifeq ($(PYTHON_MINOR),)
PYTHON_MINOR=$(firstword $(PYTHON_MINORS))
else ifeq ($(findstring $(PYTHON_MINOR),$(PYTHON_MINORS)),)
PYTHON_MINOR=$(firstword $(PYTHON_MINORS))
endif
export PYTHON_ENV=py$(subst .,,$(PYTHON_MINOR))
PYTHON_SHORT_MINORS=$(subst .,,$(PYTHON_MINORS))
PYTHON_ENVS=$(PYTHON_SHORT_MINORS:%=py%)
TOX_ENV_LIST=$(subst $(EMPTY) ,$(COMMA),$(PYTHON_ENVS))
TOX_RUN_ARGS=run-parallel --parallel auto --parallel-live
ifeq ($(words $(PYTHON_MINORS)),1)
TOX_RUN_ARGS=run
endif

# Safe defaults for testing the release process without publishing to the final/official
# hosts/indexes/registries:
RELEASE_PUBLISH=false
TOWNCRIER_COMPARE_BRANCH=develop
PYPI_REPO=testpypi
PYPI_HOSTNAME=test.pypi.org
# Determine which branch is checked out depending on the environment
GITLAB_CI=false
GITHUB_ACTIONS=false
ifeq ($(GITLAB_CI),true)
USER_EMAIL=$(USER_NAME)@runners-manager.gitlab.com
VCS_BRANCH=$(CI_COMMIT_REF_NAME)
else ifeq ($(GITHUB_ACTIONS),true)
USER_EMAIL=$(USER_NAME)@actions.github.com
VCS_BRANCH=$(GITHUB_REF_NAME)
else
VCS_BRANCH:=$(shell git branch --show-current)
endif
# Only publish releases from the `master` or `develop` branches:
DOCKER_PUSH=false
CI=false
GITHUB_RELEASE_ARGS=--prerelease
ifeq ($(GITLAB_CI),true)
ifeq ($(VCS_BRANCH),master)
RELEASE_PUBLISH=true
TOWNCRIER_COMPARE_BRANCH=master
PYPI_REPO=pypi
PYPI_HOSTNAME=pypi.org
DOCKER_PUSH=true
GITHUB_RELEASE_ARGS=
else ifeq ($(VCS_BRANCH),develop)
# Publish pre-releases from the `develop` branch:
RELEASE_PUBLISH=true
endif
endif
# Address undefined variables warnings when running under local development
VCS_REMOTE_PUSH_URL=
CODECOV_TOKEN=
GH_TOKEN=

# Done with `$(shell ...)`, echo recipe commands going forward
.SHELLFLAGS+= -x


## Top-level targets

.PHONY: all
### Default target
all: build

# Strive for as much consistency as possible in development tasks between the local host
# and inside containers.  To that end, most of the `*-docker` container target recipes
# should run the corresponding `*-local` local host target recipes inside the
# development container.  Top level targets, like `test`, should run as much as possible
# inside the development container.

.PHONY: build
### Set up everything for development from a checkout, local and in containers
build: \
		./var/log/host-install.log ./.git/hooks/pre-commit \
		build-local build-docker
.PHONY: build-local
### Set up for development locally, directly on the host
build-local: ./.tox/$(PYTHON_ENV)/bin/activate
.PHONY: build-docker
### Set up for development in Docker containers
build-docker: ./.env ./.tox/build/bin/activate
	$(MAKE) -e -j $(PYTHON_MINORS:%=build-docker-%)
# Ensure that async target modification times from parallel execution don't result in
# redundant subsequent builds.
	touch $(PYTHON_ENVS:%=./.tox/%/log/docker-build.log)
.PHONY: $(PYTHON_MINORS:%=build-docker-%)
### Set up for development in a Docker container for one Python version
$(PYTHON_MINORS:%=build-docker-%):
	$(MAKE) -e PYTHON_MINORS="$(@:build-docker-%=%)" \
	    "./.tox/py$(subst .,,$(@:build-docker-%=%))/log/docker-build.log"
.PHONY: $(PYTHON_ENVS:%=build-requirements-%)
### Compile fixed/pinned dependency versions if necessary
$(PYTHON_ENVS:%=build-requirements-%):
# Parallelizing all `$ pip-compile` runs seems to fail intermittently with:
#     WARNING: Skipping page https://pypi.org/simple/wheel/ because the GET request got
#     Content-Type: .  The only supported Content-Type is text/html
# I assume it's some sort of PyPI rate limiting.  Remove the next `$ make -j` option if
# you don't find the trade off worth it.
	$(MAKE) -e -j \
	    "./requirements/$(@:build-requirements-%=%)/user.txt" \
	    "./requirements/$(@:build-requirements-%=%)/devel.txt" \
	    "./requirements/$(@:build-requirements-%=%)/build.txt" \
	    "./requirements/$(@:build-requirements-%=%)/host.txt"
.PHONY: build-bump
### Bump the package version if on a branch that should trigger a release
build-bump: \
		~/.gitconfig ./.tox/build/bin/activate \
		./.tox/$(PYTHON_ENV)/log/docker-build.log
ifeq ($(RELEASE_PUBLISH),true)
	set +x
ifneq ($(VCS_REMOTE_PUSH_URL),)
# Requires a Personal or Project Access Token in the GitLab CI/CD Variables.  That
# variable value should be prefixed with the token name as a HTTP `user:password`
# authentication string:
# https://stackoverflow.com/a/73426417/624787
	git remote set-url --push "origin" "$(VCS_REMOTE_PUSH_URL)"
# Fail fast if there's still no push access
	git push -o ci.skip --no-verify --tags "origin"
endif
ifneq ($(GITHUB_ACTIONS),true)
ifneq ($(GH_TOKEN),)
# Also push to the mirror with the `ci.skip` option to avoid redundant runs on the
# mirror.
	git remote add "github" \
	    "https://$(GH_TOKEN)@github.com/$(CI_PROJECT_PATH).git"
	git push -o ci.skip --no-verify --tags "github"
endif
endif
	set -x
endif
# Collect the versions involved in this release according to conventional commits
	cz_bump_args="--check-consistency --no-verify"
ifneq ($(VCS_BRANCH),master)
	cz_bump_args+=" --prerelease beta"
endif
ifeq ($(RELEASE_PUBLISH),true)
	cz_bump_args+=" --gpg-sign"
# Import the private signing key from CI secrets
	$(MAKE) ./var/log/gpg-import.log
endif
# Run first in case any input is needed from the developer
	exit_code=0
	./.tox/build/bin/cz bump $${cz_bump_args} --dry-run || exit_code=$$?
	rm -fv "./.tox/build/cz-bump-no-release.txt"
	if (( $$exit_code == 3 || $$exit_code == 21 ))
	then
# No release necessary for the commits since the last release, don't publish a release
	    echo "true" >"./.tox/build/cz-bump-no-release.txt"
	    exit
	elif (( $$exit_code != 0 ))
	then
# Commitizen returned an unexpected exit status code, fail
	    exit $$exit_code
	fi
	cz_bump_args+=" --yes"
	next_version="$$(
	    ./.tox/build/bin/cz bump $${cz_bump_args} --dry-run |
	    sed -nE 's|.* *[Vv]ersion *(.+) *→ *(.+)|\2|p'
	)"
# Update the release notes/changelog
	git fetch --no-tags origin "$(TOWNCRIER_COMPARE_BRANCH)"
	docker compose run --rm python-project-structure-devel \
	    towncrier check --compare-with "origin/$(TOWNCRIER_COMPARE_BRANCH)"
	if ! git diff --cached --exit-code
	then
	    set +x
	    echo "CRITICAL: Cannot bump version with staged changes"
	    false
	fi
# Capture the release notes for *just this* release for creating the GitHub release.
# Have to run before the real `$ towncrier build` run without the `--draft` option
# because after that the `newsfragments` will have been deleted.
	docker compose run --rm python-project-structure-devel \
	    towncrier build --version "$${next_version}" --draft --yes \
	        >"./NEWS-release.rst"
# Build and stage the release notes to be commited by `$ cz bump`
	docker compose run --rm python-project-structure-devel \
	    towncrier build --version "$${next_version}" --yes
# Increment the version in VCS
	./.tox/build/bin/cz bump $${cz_bump_args}
# Prevent uploading unintended distributions
	rm -vf ./.tox/$(PYTHON_ENV)/dist/* ./.tox/.pkg/dist/*
# Ensure the container image reflects the version bump but we don't need to update the
# requirements again.
	touch "./requirements/*/devel.txt"
	$(MAKE) -e "./.tox/$(PYTHON_ENV)/log/docker-build.log"

.PHONY: start
### Run the local development end-to-end stack services in the background as daemons
start: build-docker
	docker compose down
	docker compose up -d
.PHONY: run
### Run the local development end-to-end stack services in the foreground for debugging
run: build-docker
	docker compose down
	docker compose up

.PHONY: check-push
### Perform any checks that should only be run before pushing
check-push: build-docker
ifeq ($(RELEASE_PUBLISH),true)
	docker compose run --rm python-project-structure-devel \
	    towncrier check --compare-with "origin/develop"
endif

.PHONY: release
### Publish installable Python packages to PyPI and container images to Docker Hub
release: release-python
ifeq ($(RELEASE_PUBLISH),true)
	$(MAKE) release-docker
endif
.PHONY: release-python
### Publish installable Python packages to PyPI
release-python: \
		~/.pypirc ./var/log/codecov-install.log \
		./.tox/$(PYTHON_ENV)/log/docker-build.log ./.tox/build/bin/activate
# Upload any build or test artifacts to CI/CD providers
ifeq ($(GITLAB_CI),true)
	codecov -t "$(CODECOV_TOKEN)" --file "./coverage.xml"
endif
ifeq ($(RELEASE_PUBLISH),true)
# Import the private signing key from CI secrets
	$(MAKE) ./var/log/gpg-import.log
endif
# Build Python packages/distributions from the development Docker container for
# consistency/reproducibility.
	docker compose run --rm python-project-structure-devel pyproject-build \
	    --outdir "./.tox/$(PYTHON_ENV)/dist/" -w
# https://twine.readthedocs.io/en/latest/#using-twine
	./.tox/build/bin/twine check ./.tox-docker/$(PYTHON_ENV)/dist/* \
	    ./.tox-docker/.pkg/dist/*
	if [ ! -z "$$(git status --porcelain)" ]
	then
	    set +x
	    echo "CRITICAL: Checkout is not clean, not publishing release"
	    false
	fi
	if [ -e "./.tox/build/cz-bump-no-release.txt" ]
	then
	    exit
	fi
ifeq ($(RELEASE_PUBLISH),true)
# Publish from the local host outside a container for access to user credentials:
# https://twine.readthedocs.io/en/latest/#using-twine
# Only release on `master` or `develop` to avoid duplicate uploads
	./.tox/build/bin/twine upload -s -r "$(PYPI_REPO)" \
	    ./.tox-docker/$(PYTHON_ENV)/dist/* ./.tox-docker/.pkg/dist/*
# The VCS remote shouldn't reflect the release until the release has been successfully
# published
	git push -o ci.skip --no-verify --tags "origin" "HEAD:$(VCS_BRANCH)"
	current_version=$$(./.tox/build/bin/cz version --project)
# Create a GitLab release
	./.tox/build/bin/twine upload -s -r "gitlab" ./dist/* ./.tox-docker/.pkg/dist/*
	release_cli_args="--description ./NEWS-release.rst"
	release_cli_args+=" --tag-name v$${current_version}"
	release_cli_args+=" --assets-link {\
	\"name\":\"PyPI\",\
	\"url\":\"https://$(PYPI_HOSTNAME)/project/$(CI_PROJECT_NAME)/$${current_version}/\",\
	\"link_type\":\"package\"\
	}"
	release_cli_args+=" --assets-link {\
	\"name\":\"GitLab-PyPI-Package-Registry\",\
	\"url\":\"$(CI_SERVER_URL)/$(CI_PROJECT_PATH)/-/packages/\",\
	\"link_type\":\"package\"\
	}"
	release_cli_args+=" --assets-link {\
	\"name\":\"Docker-Hub-Container-Registry\",\
	\"url\":\"https://hub.docker.com/r/merpatterson/$(CI_PROJECT_NAME)/tags\",\
	\"link_type\":\"image\"\
	}"
	docker compose run --rm gitlab-release-cli release-cli \
	    --server-url "$(CI_SERVER_URL)" --project-id "$(CI_PROJECT_ID)" \
	    create $${release_cli_args}
# Create a GitHub release
# Ensure the tag is in place on the GitHub mirror so we can create the project host
# release object:
	git push -o ci.skip --no-verify --tags "github"
	gh release create "v$${current_version}" $(GITHUB_RELEASE_ARGS) \
	    --notes-file "./NEWS-release.rst" ./dist/* ./.tox-docker/.pkg/dist/*
endif
.PHONY: release-docker
### Publish container images to Docker Hub
release-docker: build-docker
# https://docs.docker.com/docker-hub/#step-5-build-and-push-a-container-image-to-docker-hub-from-your-computer
ifeq ($(CI),true)
	$(MAKE) ./var/log/docker-login.log
endif
	docker push "merpatterson/python-project-structure:$(VCS_BRANCH)"
	docker push "merpatterson/python-project-structure:devel-$(VCS_BRANCH)"
	docker push "merpatterson/python-project-structure:$(PYTHON_ENV)-$(VCS_BRANCH)"
	docker push "merpatterson/python-project-structure:$(PYTHON_ENV)-devel-$(VCS_BRANCH)"
	docker push "$(CI_REGISTRY_IMAGE):$(VCS_BRANCH)"
	docker push "$(CI_REGISTRY_IMAGE):devel-$(VCS_BRANCH)"
	docker push "$(CI_REGISTRY_IMAGE):$(PYTHON_ENV)-$(VCS_BRANCH)"
	docker push "$(CI_REGISTRY_IMAGE):$(PYTHON_ENV)-devel-$(VCS_BRANCH)"
	docker push "ghcr.io/rpatterson/python-project-structure:$(VCS_BRANCH)"
	docker push "ghcr.io/rpatterson/python-project-structure:devel-$(VCS_BRANCH)"
	docker push "ghcr.io/rpatterson/python-project-structure:$(PYTHON_ENV)-$(VCS_BRANCH)"
	docker push "ghcr.io/rpatterson/python-project-structure:$(PYTHON_ENV)-devel-$(VCS_BRANCH)"
ifeq ($(VCS_BRANCH),master)
# Only update tags end users may depend on to be stable from the `master` branch
	current_version=$$(./.tox/build/bin/cz version --project)
	major_version=$$(echo $${current_version} | sed -nE 's|([0-9]+).*|\1|p')
	minor_version=$$(
	    echo $${current_version} | sed -nE 's|([0-9]+\.[0-9]+).*|\1|p'
	)
	docker push "merpatterson/python-project-structure:$${minor_version}"
	docker push "merpatterson/python-project-structure:$${major_version}"
	docker push "merpatterson/python-project-structure:latest"
	docker push "merpatterson/python-project-structure:devel"
	docker push "merpatterson/python-project-structure:$(PYTHON_ENV)-$${minor_version}"
	docker push "merpatterson/python-project-structure:$(PYTHON_ENV)-$${major_version}"
	docker push "merpatterson/python-project-structure:$(PYTHON_ENV)"
	docker push "merpatterson/python-project-structure:$(PYTHON_ENV)-devel"
	docker push "$(CI_REGISTRY_IMAGE):$${minor_version}"
	docker push "$(CI_REGISTRY_IMAGE):$${major_version}"
	docker push "$(CI_REGISTRY_IMAGE):latest"
	docker push "$(CI_REGISTRY_IMAGE):devel"
	docker push "$(CI_REGISTRY_IMAGE):$(PYTHON_ENV)-$${minor_version}"
	docker push "$(CI_REGISTRY_IMAGE):$(PYTHON_ENV)-$${major_version}"
	docker push "$(CI_REGISTRY_IMAGE):$(PYTHON_ENV)-latest"
	docker push "$(CI_REGISTRY_IMAGE):$(PYTHON_ENV)-devel"
	docker push "ghcr.io/rpatterson/python-project-structure:$${minor_version}"
	docker push "ghcr.io/rpatterson/python-project-structure:$${major_version}"
	docker push "ghcr.io/rpatterson/python-project-structure:latest"
	docker push "ghcr.io/rpatterson/python-project-structure:devel"
	docker push "ghcr.io/rpatterson/python-project-structure:$(PYTHON_ENV)-$${minor_version}"
	docker push "ghcr.io/rpatterson/python-project-structure:$(PYTHON_ENV)-$${major_version}"
	docker push "ghcr.io/rpatterson/python-project-structure:$(PYTHON_ENV)-latest"
	docker push "ghcr.io/rpatterson/python-project-structure:$(PYTHON_ENV)-devel"
	docker compose run --rm docker-pushrm
endif

.PHONY: format
### Automatically correct code in this checkout according to linters and style checkers
format: ./.tox/$(PYTHON_ENV)/bin/activate
	./.tox/$(PYTHON_ENV)/bin/autoflake -r -i --remove-all-unused-imports \
		--remove-duplicate-keys --remove-unused-variables \
		--remove-unused-variables "./src/pythonprojectstructure/"
	./.tox/$(PYTHON_ENV)/bin/autopep8 -v -i -r "./src/pythonprojectstructure/"
	./.tox/$(PYTHON_ENV)/bin/black "./src/pythonprojectstructure/"

.PHONY: lint-docker
### Check the style and content of the `./Dockerfile*` files
lint-docker:
	docker compose run --rm hadolint hadolint "./Dockerfile"
	docker compose run --rm hadolint hadolint "./Dockerfile.devel"

.PHONY: test
### Format the code and run the full suite of tests, coverage checks, and linters
test: lint-docker
	$(MAKE) -e -j $(PYTHON_MINORS:%=test-docker-%)
.PHONY: test-local
### Run the full suite of tests on the local host
test-local: build-local
	tox $(TOX_RUN_ARGS) -e "$(TOX_ENV_LIST)"
.PHONY: $(PYTHON_MINORS:%=test-docker-%)
### Set up for development in a Docker container for one Python version
$(PYTHON_MINORS:%=test-docker-%):
	$(MAKE) -e PYTHON_MINORS="$(@:test-docker-%=%)" test-docker
.PHONY: test-docker
### Run the full suite of tests inside a docker container
test-docker: build-docker-$(PYTHON_MINOR)
	docker_run_args="--rm"
	if [ ! -t 0 ]
	then
# No fancy output when running in parallel
	    docker_run_args+=" -T"
	fi
# Run from the development Docker container for consistency
	docker compose run $${docker_run_args} python-project-structure-devel \
	    make -e PYTHON_MINORS="$(PYTHON_MINOR)" test-local
# Ensure the dist/package has been correctly installed in the image
	docker compose run $${docker_run_args} python-project-structure \
	    python -m pythonprojectstructure --help
	docker compose run $${docker_run_args} python-project-structure \
	    python-project-structure --help
.PHONY: test-debug
### Run tests in the main/default environment and invoke the debugger on errors/failures
test-debug: ./.tox/$(PYTHON_ENV)/log/editable.log
	./.tox/$(PYTHON_ENV)/bin/pytest --pdb

.PHONY: upgrade
### Update all fixed/pinned dependencies to their latest available versions
upgrade:
	touch "./setup.cfg" "./requirements/build.txt.in" "./requirements/host.txt.in"
	$(MAKE) -e PUID=$(PUID) "build-docker"
# Update VCS hooks from remotes to the latest tag.
	./.tox/build/bin/pre-commit autoupdate

.PHONY: clean
### Restore the checkout to a state as close to an initial clone as possible
clean:
	docker compose --remove-orphans down --rmi "all" -v || true
	./.tox/build/bin/pre-commit uninstall \
	    --hook-type "pre-commit" --hook-type "commit-msg" --hook-type "pre-push" \
	    || true
	./.tox/build/bin/pre-commit clean || true
	git clean -dfx -e "var/"
	rm -rfv "./var/log/"


## Utility targets

.PHONY: expand-template
## Create a file from a template replacing environment variables
expand-template: .SHELLFLAGS = -eu -o pipefail -c
expand-template: ./var/log/host-install.log
	if [ -e "$(target)" ]
	then
	    diff -u "$(target)" "$(template)" || true
	    echo "ERROR: Template $(template) has been updated:"
	    echo "       Reconcile changes and \`$$ touch $(target)\`:"
	    false
	fi
	envsubst <"$(template)" >"$(target)"


## Real targets

# Manage fixed/pinned versions in `./requirements/**.txt` files.  Has to be run for each
# python version in the virtual environment for that Python version:
# https://github.com/jazzband/pip-tools#cross-environment-usage-of-requirementsinrequirementstxt-and-pip-compile
$(PYTHON_ENVS:%=./requirements/%/devel.txt): \
		./pyproject.toml ./setup.cfg ./tox.ini ./.tox/$(PYTHON_ENV)/bin/activate
ifeq ($(CI),true)
# Don't update dependencies in CI/CD so that the release of new versions don't break
# CI/CD runs.
	touch "$(@)"
	exit
endif
	./.tox/$(@:requirements/%/devel.txt=%)/bin/pip-compile \
	    --resolver=backtracking --upgrade --extra="devel" \
	    --output-file="$(@)" "$(<)"
	touch "./Dockerfile.devel"
$(PYTHON_ENVS:%=./requirements/%/user.txt): \
		./pyproject.toml ./setup.cfg ./tox.ini ./.tox/$(PYTHON_ENV)/bin/activate
ifeq ($(CI),true)
# Don't update dependencies in CI/CD so that the release of new versions don't break
# CI/CD runs.
	touch "$(@)"
	exit
endif
	./.tox/$(@:requirements/%/user.txt=%)/bin/pip-compile \
	    --resolver=backtracking --upgrade --output-file="$(@)" "$(<)"
	touch "./Dockerfile"
$(PYTHON_ENVS:%=./requirements/%/host.txt): \
		./requirements/host.txt.in ./.tox/$(PYTHON_ENV)/bin/activate
ifeq ($(CI),true)
# Don't update dependencies in CI/CD so that the release of new versions don't break
# CI/CD runs.
	touch "$(@)"
	exit
endif
	./.tox/$(@:requirements/%/host.txt=%)/bin/pip-compile \
	    --resolver=backtracking --upgrade --output-file="$(@)" "$(<)"
	if [ "$(@:requirements/%/host.txt=%)" = "$(PYTHON_ENV)" ]
	then
# Only update the installed tox version for the latest/host/main/default Python version
	    pip install -r "$(@)"
	fi
	touch "./Dockerfile.devel"
$(PYTHON_ENVS:%=./requirements/%/build.txt): \
		./requirements/build.txt.in ./.tox/$(PYTHON_ENV)/bin/activate
ifeq ($(CI),true)
# Don't update dependencies in CI/CD so that the release of new versions don't break
# CI/CD runs.
	touch "$(@)"
	exit
endif
	./.tox/$(@:requirements/%/build.txt=%)/bin/pip-compile \
	    --resolver=backtracking --upgrade --output-file="$(@)" "$(<)"

# Use any Python version target to represent building all versions.
./.tox/$(PYTHON_ENV)/bin/activate: ./var/log/host-install.log
	touch $(PYTHON_ENVS:%=./requirements/%/devel.txt) \
	    $(PYTHON_ENVS:%=./requirements/%/build.txt)
# Delegate parallel build all Python environments to tox.
	tox $(TOX_RUN_ARGS) --notest --pkg-only -e "$(TOX_ENV_LIST)"
	touch "$(@)"
# Workaround tox's `usedevelop = true` not working with `./pyproject.toml`
./.tox/$(PYTHON_ENV)/log/editable.log: ./.tox/$(PYTHON_ENV)/bin/activate
	./.tox/$(PYTHON_ENV)/bin/pip install -e "./" | tee -a "$(@)"
./.tox/build/bin/activate:
	$(MAKE) -e "./var/log/host-install.log"
	touch "./requirements/$(PYTHON_ENV)/build.txt"
	tox run --notest --pkg-only -e "build"

# Docker targets
./.tox/$(PYTHON_ENV)/log/docker-build.log: \
		./Dockerfile ./Dockerfile.devel ./.dockerignore ./bin/entrypoint \
		./pyproject.toml ./setup.cfg ./tox.ini \
		./docker-compose.yml ./docker-compose.override.yml ./.env \
		./.tox/build/bin/activate
# Ensure access permissions to build artifacts in container volumes.
# If created by `# dockerd`, they end up owned by `root`.
	mkdir -pv "$(dir $(@))" "./var-docker/log/" "./.tox/" "./.tox-docker/" \
	    "./src/python_project_structure.egg-info/" \
	    "./src/python_project_structure-docker.egg-info/"
# Workaround issues with local images and the development image depending on the end
# user image.  It seems that `depends_on` isn't sufficient.
	current_version=$$(./.tox/build/bin/cz version --project)
# https://github.com/moby/moby/issues/39003#issuecomment-879441675
	docker_build_args=" \
	    --build-arg BUILDKIT_INLINE_CACHE=1 \
	    --build-arg PYTHON_MINOR=$(PYTHON_MINOR) \
	    --build-arg PYTHON_ENV=$(PYTHON_ENV) \
	    --build-arg VERSION=$${current_version}"
	docker_build_user_tags=" \
	    --tag merpatterson/python-project-structure:local \
	    --tag merpatterson/python-project-structure:$(VCS_BRANCH) \
	    --tag merpatterson/python-project-structure:$${current_version} \
	    --tag merpatterson/python-project-structure:$(PYTHON_ENV)-local \
	    --tag merpatterson/python-project-structure:$(PYTHON_ENV)-$(VCS_BRANCH) \
	    --tag merpatterson/python-project-structure:$(PYTHON_ENV)-$${current_version} \
	    --tag $(CI_REGISTRY_IMAGE):$(VCS_BRANCH) \
	    --tag $(CI_REGISTRY_IMAGE):$${current_version} \
	    --tag $(CI_REGISTRY_IMAGE):$(PYTHON_ENV)-$(VCS_BRANCH) \
	    --tag $(CI_REGISTRY_IMAGE):$(PYTHON_ENV)-$${current_version} \
	    --tag ghcr.io/rpatterson/python-project-structure:$(VCS_BRANCH) \
	    --tag ghcr.io/rpatterson/python-project-structure:$${current_version} \
	    --tag ghcr.io/rpatterson/python-project-structure:$(PYTHON_ENV)-$(VCS_BRANCH) \
	    --tag ghcr.io/rpatterson/python-project-structure:$(PYTHON_ENV)-$${current_version}"
ifeq ($(VCS_BRANCH),master)
# Only update tags end users may depend on to be stable from the `master` branch
	major_version=$$(echo $${current_version} | sed -nE 's|([0-9]+).*|\1|p')
	minor_version=$$(
	    echo $${current_version} | sed -nE 's|([0-9]+\.[0-9]+).*|\1|p'
	)
	docker_build_user_tags+=" \
	    --tag merpatterson/python-project-structure:$${minor_version} \
	    --tag merpatterson/python-project-structure:$${major_version} \
	    --tag merpatterson/python-project-structure:latest \
	    --tag merpatterson/python-project-structure:$(PYTHON_ENV)-$${minor_version} \
	    --tag merpatterson/python-project-structure:$(PYTHON_ENV)-$${major_version} \
	    --tag merpatterson/python-project-structure:$(PYTHON_ENV) \
	    --tag $(CI_REGISTRY_IMAGE):$${minor_version} \
	    --tag $(CI_REGISTRY_IMAGE):$${major_version} \
	    --tag $(CI_REGISTRY_IMAGE):latest \
	    --tag $(CI_REGISTRY_IMAGE):$(PYTHON_ENV)-$${minor_version} \
	    --tag $(CI_REGISTRY_IMAGE):$(PYTHON_ENV)-$${major_version} \
	    --tag $(CI_REGISTRY_IMAGE):$(PYTHON_ENV)-latest \
	    --tag ghcr.io/rpatterson/python-project-structure:$${minor_version} \
	    --tag ghcr.io/rpatterson/python-project-structure:$${major_version} \
	    --tag ghcr.io/rpatterson/python-project-structure:latest \
	    --tag ghcr.io/rpatterson/python-project-structure:$(PYTHON_ENV)-$${minor_version} \
	    --tag ghcr.io/rpatterson/python-project-structure:$(PYTHON_ENV)-$${major_version} \
	    --tag ghcr.io/rpatterson/python-project-structure:$(PYTHON_ENV)-latest"
endif
	docker_build_caches=""
ifeq ($(GITLAB_CI),true)
# Don't cache when building final releases on `master`
ifneq ($(VCS_BRANCH),master)
	docker pull "$(CI_REGISTRY_IMAGE):$(VCS_BRANCH)" || true
	docker_build_caches+=" --cache-from $(CI_REGISTRY_IMAGE):$(VCS_BRANCH)"
endif
endif
ifeq ($(GITHUB_ACTIONS),true)
ifneq ($(VCS_BRANCH),master)
# Can't use the GitHub Actions cache when we're only pushing images from GitLab CI/CD
	docker pull "ghcr.io/rpatterson/python-project-structure:$(VCS_BRANCH)" || true
	docker_build_caches+=" --cache-from \
	    ghcr.io/rpatterson/python-project-structure:$(VCS_BRANCH)"
endif
endif
	docker buildx build --pull $${docker_build_args} $${docker_build_user_tags} \
	    $${docker_build_caches} "./"
# Build the development image
	docker_build_caches=""
ifeq ($(GITLAB_CI),true)
ifneq ($(VCS_BRANCH),master)
	docker pull "$(CI_REGISTRY_IMAGE):devel-$(VCS_BRANCH)" || true
	docker_build_caches+=" --cache-from $(CI_REGISTRY_IMAGE):devel-$(VCS_BRANCH)"
endif
endif
ifeq ($(GITHUB_ACTIONS),true)
ifneq ($(VCS_BRANCH),master)
	docker pull "ghcr.io/rpatterson/python-project-structure:devel-$(VCS_BRANCH)" || true
	docker_build_caches+=" --cache-from \
	    ghcr.io/rpatterson/python-project-structure:devel-$(VCS_BRANCH)"
endif
endif
	docker_build_devel_tags=" \
	    --tag merpatterson/python-project-structure:devel-local \
	    --tag merpatterson/python-project-structure:devel-$(VCS_BRANCH) \
	    --tag merpatterson/python-project-structure:$(PYTHON_ENV)-devel-local \
	    --tag merpatterson/python-project-structure:$(PYTHON_ENV)-devel-$(VCS_BRANCH) \
	    --tag $(CI_REGISTRY_IMAGE):devel-$(VCS_BRANCH) \
	    --tag $(CI_REGISTRY_IMAGE):$(PYTHON_ENV)-devel-$(VCS_BRANCH) \
	    --tag ghcr.io/rpatterson/python-project-structure:devel-$(VCS_BRANCH) \
	    --tag ghcr.io/rpatterson/python-project-structure:$(PYTHON_ENV)-devel-$(VCS_BRANCH)"
ifeq ($(VCS_BRANCH),master)
	docker_build_devel_tags+=" \
	    --tag merpatterson/python-project-structure:devel \
	    --tag merpatterson/python-project-structure:$(PYTHON_ENV)-devel \
	    --tag $(CI_REGISTRY_IMAGE):devel \
	    --tag $(CI_REGISTRY_IMAGE):$(PYTHON_ENV)-devel \
	    --tag ghcr.io/rpatterson/python-project-structure:devel \
	    --tag ghcr.io/rpatterson/python-project-structure:$(PYTHON_ENV)-devel"
endif
	docker buildx build $${docker_build_args} $${docker_build_devel_tags} \
	    $${docker_build_caches} --file "./Dockerfile.devel" "./"
# Update the pinned/frozen versions, if needed, using the container.  If changed, then
# we may need to re-build the container image again to ensure it's current and correct.
	docker compose run --rm python-project-structure-devel \
	    make -e PYTHON_MINORS="$(PYTHON_MINOR)" build-requirements-$(PYTHON_ENV) |
	    tee -a "$(@)"
	$(MAKE) -e "$(@)"

# Local environment variables from a template
./.env: ./.env.in
	$(MAKE) -e "PUID=$(PUID)" "PGID=$(PGID)" \
	    "template=$(<)" "target=$(@)" expand-template

# Perform any one-time local checkout set up
./var/log/host-install.log:
	mkdir -pv "$(dir $(@))"
# Bootstrap the minimum Python environment
	(
	    if ! which pip
	    then
	        if which apk
	        then
	            sudo apk update
	            sudo apk add "gettext" "py3-pip" "gnupg" "github-cli" "curl"
	        elif which apt-get
	        then
	            sudo apt-get update
	            sudo apt-get install -y \
	                "gettext-base" "python3-pip" "gnupg" "gh" "curl"
	        else
	            set +x
	            echo "ERROR: OS not supported for installing host dependencies"
	            false
	        fi
	    fi
	    if [ -e ./requirements/$(PYTHON_ENV)/host.txt ]
	    then
	        pip install -r "./requirements/$(PYTHON_ENV)/host.txt"
	    else
	        pip install -r "./requirements/host.txt.in"
	    fi
	) | tee -a "$(@)"
./var/log/codecov-install.log:
	mkdir -pv "$(dir $(@))"
# Install the code test coverage publishing tool
	(
	    if ! which codecov
	    then
	        mkdir -pv ~/.local/bin/
# https://docs.codecov.com/docs/codecov-uploader#using-the-uploader-with-codecovio-cloud
	        if which brew
	        then
# Mac OS X
	            curl --output-dir ~/.local/bin/ -Os \
	                "https://uploader.codecov.io/latest/macos/codecov"
	        elif which apk
	        then
# Alpine
	            wget --directory-prefix ~/.local/bin/ \
	                "https://uploader.codecov.io/latest/alpine/codecov"
	        else
# Other Linux distributions
	            curl --output-dir ~/.local/bin/ -Os \
	                "https://uploader.codecov.io/latest/linux/codecov"
	        fi
	        chmod +x ~/.local/bin/codecov
	    fi
	    if ! which codecov
	    then
	        set +x
	        echo "ERROR: CodeCov CLI tool still not on PATH"
	        false
	    fi
	) | tee -a "$(@)"

./.git/hooks/pre-commit: ./.tox/build/bin/activate
	./.tox/build/bin/pre-commit install \
	    --hook-type "pre-commit" --hook-type "commit-msg" --hook-type "pre-push"

# Capture any project initialization tasks for reference.  Not actually usable.
./pyproject.toml:
	./.tox/build/bin/cz init

# Emacs editor settings
./.dir-locals.el: ./.dir-locals.el.in
	$(MAKE) -e "template=$(<)" "target=$(@)" expand-template

# User-created pre-requisites
~/.gitconfig:
	git config --global user.name "$(USER_FULL_NAME)"
	git config --global user.email "$(USER_EMAIL)"
~/.pypirc: ./home/.pypirc.in
<<<<<<< HEAD
	$(MAKE) "template=$(<)" "target=$(@)" expand-template
=======
	$(MAKE) -e "template=$(<)" "target=$(@)" expand-template
./var/log/docker-login.log: .SHELLFLAGS = -eu -o pipefail -c
>>>>>>> 567e368d
./var/log/docker-login.log:
	printenv "DOCKER_PASS" | docker login -u "merpatterson" --password-stdin |
	    tee -a "$(@)"
	printenv "CI_REGISTRY_PASSWORD" |
	    docker login -u "$(CI_REGISTRY_USER)" --password-stdin "$(CI_REGISTRY)"
	printenv "GH_TOKEN" |
	    docker login -u "$(GITHUB_REPOSITORY_OWNER)" --password-stdin "ghcr.io"

# GPG signing key creation and management in CI
export GPG_PASSPHRASE=
./var/ci-cd-signing-subkey.asc:
# We need a private key in the CI/CD environment for signing release commits and
# artifacts.  Use a subkey so that it can be revoked without affecting your main key.
# This recipe captures what I had to do to export a private signing subkey.  It's not
# widely tested so it should probably only be used for reference.  It worked for me but
# the risk is leaking your main private key so double and triple check all your
# assumptions and results.
# 1. Create a signing subkey with a NEW, SEPARATE passphrase:
#    https://wiki.debian.org/Subkeys#How.3F
# 2. Get the long key ID for that private subkey:
#	gpg --list-secret-keys --keyid-format "LONG"
# 3. Export *just* that private subkey and verify that the main secret key packet is the
#    GPG dummy packet and that the only other private key included is the intended
#    subkey:
#	gpg --armor --export-secret-subkeys "$(GPG_SIGNING_KEYID)!" |
#	    gpg --list-packets
# 4. Export that key as text to a file:
	gpg --armor --export-secret-subkeys "$(GPG_SIGNING_KEYID)!" >"$(@)"
# 5. Confirm that the exported key can be imported into a temporary GNU PG directory and
#    that temporary directory can then be used to sign files:
#	gnupg_homedir=$$(mktemp -d --suffix=".d" "gnupd.XXXXXXXXXX")
#	printenv 'GPG_PASSPHRASE' >"$${gnupg_homedir}/.passphrase"
#	gpg --homedir "$${gnupg_homedir}" --batch --import <"$(@)"
#	echo "Test signature content" >"$${gnupg_homedir}/test-sig.txt"
#	gpgconf --kill gpg-agent
#	gpg --homedir "$${gnupg_homedir}" --batch --pinentry-mode "loopback" \
#	    --passphrase-file "$${gnupg_homedir}/.passphrase" \
#	    --local-user "$(GPG_SIGNING_KEYID)!" --sign "$${gnupg_homedir}/test-sig.txt"
#	gpg --batch --verify "$${gnupg_homedir}/test-sig.txt.gpg"
# 6. Add the contents of this target as a `GPG_SIGNING_PRIVATE_KEY` secret in CI and the
# passphrase for the signing subkey as a `GPG_PASSPHRASE` secret in CI
./var/log/gpg-import.log:
# In each CI run, import the private signing key from the CI secrets
	printenv "GPG_SIGNING_PRIVATE_KEY" | gpg --batch --import | tee -a "$(@)"
	echo 'default-key:0:"$(GPG_SIGNING_KEYID)' | gpgconf —change-options gpg
	git config --global user.signingkey "$(GPG_SIGNING_KEYID)"
# "Unlock" the signing key for the remainder of this CI run:
	printenv 'GPG_PASSPHRASE' >"./var/ci-cd-signing-subkey.passphrase"
	true | gpg --batch --pinentry-mode "loopback" \
	    --passphrase-file "./var/ci-cd-signing-subkey.passphrase" \
	    --sign | gpg --list-packets<|MERGE_RESOLUTION|>--- conflicted
+++ resolved
@@ -189,7 +189,7 @@
 ifeq ($(RELEASE_PUBLISH),true)
 	cz_bump_args+=" --gpg-sign"
 # Import the private signing key from CI secrets
-	$(MAKE) ./var/log/gpg-import.log
+	$(MAKE) -e ./var/log/gpg-import.log
 endif
 # Run first in case any input is needed from the developer
 	exit_code=0
@@ -261,7 +261,7 @@
 ### Publish installable Python packages to PyPI and container images to Docker Hub
 release: release-python
 ifeq ($(RELEASE_PUBLISH),true)
-	$(MAKE) release-docker
+	$(MAKE) -e release-docker
 endif
 .PHONY: release-python
 ### Publish installable Python packages to PyPI
@@ -274,7 +274,7 @@
 endif
 ifeq ($(RELEASE_PUBLISH),true)
 # Import the private signing key from CI secrets
-	$(MAKE) ./var/log/gpg-import.log
+	$(MAKE) -e ./var/log/gpg-import.log
 endif
 # Build Python packages/distributions from the development Docker container for
 # consistency/reproducibility.
@@ -337,7 +337,7 @@
 release-docker: build-docker
 # https://docs.docker.com/docker-hub/#step-5-build-and-push-a-container-image-to-docker-hub-from-your-computer
 ifeq ($(CI),true)
-	$(MAKE) ./var/log/docker-login.log
+	$(MAKE) -e ./var/log/docker-login.log
 endif
 	docker push "merpatterson/python-project-structure:$(VCS_BRANCH)"
 	docker push "merpatterson/python-project-structure:devel-$(VCS_BRANCH)"
@@ -745,12 +745,8 @@
 	git config --global user.name "$(USER_FULL_NAME)"
 	git config --global user.email "$(USER_EMAIL)"
 ~/.pypirc: ./home/.pypirc.in
-<<<<<<< HEAD
-	$(MAKE) "template=$(<)" "target=$(@)" expand-template
-=======
 	$(MAKE) -e "template=$(<)" "target=$(@)" expand-template
 ./var/log/docker-login.log: .SHELLFLAGS = -eu -o pipefail -c
->>>>>>> 567e368d
 ./var/log/docker-login.log:
 	printenv "DOCKER_PASS" | docker login -u "merpatterson" --password-stdin |
 	    tee -a "$(@)"
