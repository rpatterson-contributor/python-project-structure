## Development, build and maintenance tasks

### Defensive settings for make:
#     https://tech.davis-hansson.com/p/make/
SHELL:=bash
.ONESHELL:
.SHELLFLAGS:=-eu -o pipefail -c
.SILENT:
.DELETE_ON_ERROR:
MAKEFLAGS+=--warn-undefined-variables
MAKEFLAGS+=--no-builtin-rules
PS1?=$$

# Project-specific variables
GPG_SIGNING_KEYID=2EFF7CCE6828E359
CODECOV_TOKEN=

# Values derived from the environment
USER_NAME:=$(shell id -u -n)
USER_FULL_NAME=$(shell getent passwd "$(USER_NAME)" | cut -d ":" -f 5 | cut -d "," -f 1)
ifeq ($(USER_FULL_NAME),)
USER_FULL_NAME=$(USER_NAME)
endif
USER_EMAIL=$(USER_NAME)@$(shell hostname --fqdn)
PUID:=$(shell id -u)
PGID:=$(shell id -g)
# OS Detection
UNAME_KERNEL_NAME:=$(shell uname)
OS_ALPINE_VERSION:=$(shell cat "/etc/alpine-release" 2>"/dev/null")

# Options controlling behavior
VCS_BRANCH:=$(shell git branch --show-current)
# Only publish releases from the `master` or `develop` branches
RELEASE_BUMP_VERSION=false
SEMANTIC_RELEASE_VERSION_ARGS=--prerelease
RELEASE_PUBLISH=false
PYPI_REPO=testpypi
DOCKER_BUILD_ARGS=
CI=false
GITHUB_RELEASE_ARGS=--prerelease
ifeq ($(VCS_BRANCH),master)
ifeq ($(CI),true)
RELEASE_BUMP_VERSION=true
endif
SEMANTIC_RELEASE_VERSION_ARGS=
RELEASE_PUBLISH=true
PYPI_REPO=pypi
DOCKER_BUILD_ARGS=--tag "merpatterson/python-project-structure:latest"
GITHUB_RELEASE_ARGS=
else ifeq ($(VCS_BRANCH),develop)
ifeq ($(CI),true)
RELEASE_BUMP_VERSION=true
endif
RELEASE_PUBLISH=true
endif

# Done with `$(shell ...)`, echo recipe commands going forward
.SHELLFLAGS+= -x


## Top-level targets

.PHONY: all
### Default target
all: build

# Strive for as much consistency as possible in development tasks between the local host
# and inside containers.  To that end, most of the `*-docker` container target recipes
# should run the corresponding `*-local` local host target recipes inside the
# development container.  Top level targets, like `test`, should run as much as possible
# inside the development container.

.PHONY: build
### Set up everything for development from a checkout, local and in containers
build: ./.git/hooks/pre-commit build-local build-docker
.PHONY: build-local
### Set up for development locally, directly on the host
build-local: ./var/log/recreate.log
.PHONY: build-docker
### Set up for development in Docker containers
build-docker: build-bump ./var/log/docker-build.log
.PHONY: build-bump
### Bump the package version if on a branch that should trigger a release
build-bump: ~/.gitconfig ./var/log/recreate-build.log
ifeq ($(RELEASE_BUMP_VERSION),true)
	next_version=$$(
	    ./.tox/build/bin/semantic-release print-version \
	    --next $(SEMANTIC_RELEASE_VERSION_ARGS)
	)
	if [ -z "$${next_version}" ]
	then
# No release necessary for the commits since the last release.
	    exit
	fi
# Collect the versions involved in this release according to conventional commits
	current_version=$$(./.tox/build/bin/semantic-release print-version --current)
# Update the release notes/changelog
	./.tox/build/bin/towncrier check --compare-with "origin/develop"
	if ! git diff --cached --exit-code
	then
	    set +x
	    echo "CRITICAL: Cannot bump version with staged changes"
	    false
	fi
	./.tox/build/bin/towncrier build --version "$${next_version}" --yes
	git commit --no-verify -S -m \
	    "build(release): Update changelog v$${current_version} -> v$${next_version}"
# Increment the version in VCS
	./.tox/build/bin/semantic-release version $(SEMANTIC_RELEASE_VERSION_ARGS)
endif

.PHONY: start
### Run the local development end-to-end stack services in the background as daemons
start: build-docker
	docker compose down
	docker compose up -d
.PHONY: run
### Run the local development end-to-end stack services in the foreground for debugging
run: build-docker
	docker compose down
	docker compose up

.PHONY: check-push
### Perform any checks that should only be run before pushing
check-push: build-docker
	./.tox/build/bin/towncrier check --compare-with "origin/develop"

.PHONY: release
### Publish installable Python packages to PyPI and container images to Docker Hub
release: release-python
ifeq ($(RELEASE_PUBLISH),true)
	$(MAKE) release-docker
endif
.PHONY: release-python
### Publish installable Python packages to PyPI
<<<<<<< HEAD
release-python: \
		~/.gitconfig ~/.pypirc ~/.local/bin/codecov \
		./var/log/docker-build.log ./var/log/recreate-build.log
# Upload any build or test artifacts to CI/CD providers
ifneq ($(CODECOV_TOKEN),)
	~/.local/bin/codecov -t "$(CODECOV_TOKEN)" --file "./coverage.xml"
endif
ifneq ($(GPG_SIGNING_PRIVATE_KEY),)
# Import the private signing key from CI secrets
	$(MAKE) ./var/log/gpg-import.log
endif
=======
release-python: ./var/log/docker-build.log ./var/log/recreate-build.log ~/.pypirc
>>>>>>> 551db8af
# Build Python packages/distributions from the development Docker container for
# consistency/reproducibility.
	docker compose run --rm python-project-structure-devel \
	    ./.tox/py3/bin/pyproject-build -w
# https://twine.readthedocs.io/en/latest/#using-twine
	./.tox/build/bin/twine check ./dist/* ./.tox-docker/dist/*
	if [ ! -z "$$(git status --porcelain)" ]
	then
	    set +x
	    echo "CRITICAL: Checkout is not clean, not publishing release"
	    false
	fi
ifeq ($(RELEASE_PUBLISH),true)
# Publish from the local host outside a container for access to user credentials:
# https://twine.readthedocs.io/en/latest/#using-twine
# Only release on `master` or `develop` to avoid duplicate uploads
	./.tox/build/bin/twine upload -s -r "$(PYPI_REPO)" ./dist/* ./.tox-docker/dist/*
# The VCS remote shouldn't reflect the release until the release has been successfully
# published
	git push --no-verify --tags origin $(VCS_BRANCH)
ifneq ($(GITHUB_TOKEN),)
# Create a GitHub release
	current_version=$$(./.tox/build/bin/semantic-release print-version --current)
	gh release create "v$${current_version}" $(GITHUB_RELEASE_ARGS) \
	    --notes-file "./NEWS-release.rst" ./dist/* ./.tox-docker/dist/*
endif
endif
.PHONY: release-docker
### Publish container images to Docker Hub
release-docker: build-docker
# https://docs.docker.com/docker-hub/#step-5-build-and-push-a-container-image-to-docker-hub-from-your-computer
ifneq ($(DOCKER_PASS),)
	$(MAKE) ./var/log/docker-login.log
endif
	docker push -a "merpatterson/python-project-structure"
	docker compose run --rm docker-pushrm

.PHONY: format
### Automatically correct code in this checkout according to linters and style checkers
format: build-local
	./.tox/py3/bin/autoflake -r -i --remove-all-unused-imports \
		--remove-duplicate-keys --remove-unused-variables \
		--remove-unused-variables "./src/pythonprojectstructure/"
	./.tox/py3/bin/autopep8 -v -i -r "./src/pythonprojectstructure/"
	./.tox/py3/bin/black "./src/pythonprojectstructure/"

.PHONY: test
### Format the code and run the full suite of tests, coverage checks, and linters
test: build-docker
# Run from the development Docker container for consistency
	docker compose run --rm python-project-structure-devel make format test-local
.PHONY: test-local
### Run the full suite of tests on the local host
test-local: ./var/log/install-tox.log build-local
	tox
.PHONY: test-docker
### Run the full suite of tests inside a docker container
test-docker: build-docker
	docker compose run --rm python-project-structure-devel make test-local
# Ensure the dist/package has been correctly installed in the image
	docker compose run --rm python-project-structure \
	    python -m pythonprojectstructure --help
	docker compose run --rm python-project-structure python-project-structure --help
.PHONY: test-debug
### Run tests in the main/default environment and invoke the debugger on errors/failures
test-debug: ./var/log/editable.log
	./.tox/py3/bin/pytest --pdb

.PHONY: upgrade
### Update all fixed/pinned dependencies to their latest available versions
upgrade:
	touch "./pyproject.toml"
	$(MAKE) PUID=$(PUID) "test"
# Update VCS hooks from remotes to the latest tag.
	./.tox/build/bin/pre-commit autoupdate

.PHONY: clean
### Restore the checkout to a state as close to an initial clone as possible
clean:
	docker compose --remove-orphans down --rmi "all" -v || true
	./.tox/build/bin/pre-commit uninstall \
	    --hook-type "pre-commit" --hook-type "commit-msg" --hook-type "pre-push" \
	    || true
	./.tox/build/bin/pre-commit clean || true
	git clean -dfx -e "var/"
	rm -rfv "./var/log/"


## Utility targets

.PHONY: expand-template
## Create a file from a template replacing environment variables
expand-template: .SHELLFLAGS = -eu -o pipefail -c
expand-template:
	if [ -e "$(target)" ]
	then
	    echo "WARNING: Template $(template) has been updated:"
	    echo "Reconcile changes and \`$$ touch $(target)\`:"
	    diff -u "$(target)" "$(template)" || true
	    false
	fi
	envsubst <"$(template)" >"$(target)"


## Real targets

./requirements.txt: ./pyproject.toml ./setup.cfg ./tox.ini ./requirements-build.txt.in
	$(MAKE) "./var/log/recreate-build.log"
	tox -e "build"

./var/log/recreate.log: \
		./var/log/install-tox.log \
		./requirements.txt ./requirements-devel.txt ./tox.ini
	mkdir -pv "$(dir $(@))"
# Prevent uploading unintended distributions
	rm -vf ./dist/* ./.tox/dist/* | tee -a "$(@)"
	tox -r --notest -v | tee -a "$(@)"
# Workaround tox's `usedevelop = true` not working with `./pyproject.toml`
./var/log/editable.log: ./var/log/recreate.log
	./.tox/py3/bin/pip install -e "./" | tee -a "$(@)"
./var/log/recreate-build.log: \
		./var/log/install-tox.log ./requirements-build.txt ./tox.ini
	mkdir -pv "$(dir $(@))"
	tox -r -e "build" --notest -v | tee -a "$(@)"

# Docker targets
./var/log/docker-build.log: \
		./Dockerfile ./Dockerfile.devel ./.dockerignore \
		./requirements.txt ./requirements-devel.txt ./bin/entrypoint \
		./docker-compose.yml ./docker-compose.override.yml ./.env \
		./var/log/recreate-build.log
# Ensure access permissions to build artifacts in container volumes.
# If created by `# dockerd`, they end up owned by `root`.
	mkdir -pv "$(dir $(@))" "./var-docker/log/" "./.tox/" "./.tox-docker/" \
	    "./src/python_project_structure.egg-info/" \
	    "./src/python_project_structure-docker.egg-info/"
# Workaround issues with local images and the development image depending on the end
# user image.  It seems that `depends_on` isn't sufficient.
	current_version=$$(./.tox/build/bin/semantic-release print-version --current)
	minor_version=$$(echo $${current_version} | sed -nE 's|([0-9]+).*|\1|p')
	major_version=$$(
	    echo $${current_version} | sed -nE 's|([0-9]+\.[0-9]+).*|\1|p'
	)
	docker buildx build --pull $(DOCKER_BUILD_ARGS) \
	    --tag "merpatterson/python-project-structure:$${current_version}" \
	    --tag "merpatterson/python-project-structure:$${minor_version}" \
	    --tag "merpatterson/python-project-structure:$${major_version}" \
	    "./" | tee -a "$(@)"
	docker compose build python-project-structure-devel | tee -a "$(@)"
# Prepare the testing environment and tools as much as possible to reduce development
# iteration time when using the image.
	docker compose run --rm python-project-structure-devel make build-local

# Local environment variables from a template
./.env: ./.env.in
	$(MAKE) "PUID=$(PUID)" "PGID=$(PGID)" \
	    "template=$(<)" "target=$(@)" expand-template

# Perform any one-time local checkout set up
./var/log/install-tox.log:
	mkdir -pv "$(dir $(@))"
	(which tox || pip install tox) | tee -a "$(@)"

./.git/hooks/pre-commit: ./var/log/recreate.log
	./.tox/build/bin/pre-commit install \
	    --hook-type "pre-commit" --hook-type "commit-msg" --hook-type "pre-push"

~/.local/bin/codecov:
	mkdir -pv "$(dir $(@))"
# https://docs.codecov.com/docs/codecov-uploader#using-the-uploader-with-codecovio-cloud
ifeq ($(UNAME_KERNEL_NAME),Darwin)
	curl --output-dir "$(dir $(@))" -Os \
	    "https://uploader.codecov.io/latest/macos/codecov"
else ifeq ($(UNAME_KERNEL_NAME),Linux)
ifeq ($(OS_ALPINE_VERSION),)
	curl --output-dir "$(dir $(@))" -Os \
	    "https://uploader.codecov.io/latest/linux/codecov"
else
	wget --directory-prefix="$(dir $(@))" \
	    "https://uploader.codecov.io/latest/alpine/codecov"
endif
else
	if $$(which "$(notdir $(@))")
	then
	    ln -v --backup=numbered $$(which "$(notdir $(@))") "$(@)"
	else
	    echo "Could not determine how to install Codecov uploader"
	fi
endif
	chmod +x "$(@)"

# Capture any project initialization tasks for reference.  Not actually usable.
 ./pyproject.toml:
	./.tox/build/bin/cz init

# Emacs editor settings
./.dir-locals.el: ./.dir-locals.el.in
	$(MAKE) "template=$(<)" "target=$(@)" expand-template

# User-created pre-requisites
~/.gitconfig:
	git config --global user.name "$(USER_FULL_NAME)"
	git config --global user.email "$(USER_EMAIL)"
~/.pypirc: ./home/.pypirc.in
	$(MAKE) "template=$(<)" "target=$(@)" expand-template
./var/log/docker-login.log:
	printenv "DOCKER_PASS" | docker login -u "merpatterson" --password-stdin |
	    tee -a "$(@)"

# GPG signing key creation and management in CI
export GPG_PASSPHRASE=
./var/ci-cd-signing-subkey.asc:
# We need a private key in the CI/CD environment for signing release commits and
# artifacts.  Use a subkey so that it can be revoked without affecting your main key.
# This recipe captures what I had to do to export a private signing subkey.  It's not
# widely tested so it should probably only be used for reference.  It worked for me but
# the risk is leaking your main private key so double and triple check all your
# assumptions and results.
# 1. Create a signing subkey with a NEW, SEPARATE passphrase:
#    https://wiki.debian.org/Subkeys#How.3F
# 2. Get the long key ID for that private subkey:
#	gpg --list-secret-keys --keyid-format "LONG"
# 3. Export *just* that private subkey and verify that the main secret key packet is the
#    GPG dummy packet and that the only other private key included is the intended
#    subkey:
#	gpg --armor --export-secret-subkeys "$(GPG_SIGNING_KEYID)!" |
#	    gpg --list-packets
# 4. Export that key as text to a file:
	gpg --armor --export-secret-subkeys "$(GPG_SIGNING_KEYID)!" >"$(@)"
# 5. Confirm that the exported key can be imported into a temporary GNU PG directory and
#    that temporary directory can then be used to sign files:
#	gnupg_homedir=$$(mktemp -d --suffix=".d" "gnupd.XXXXXXXXXX")
#	printenv 'GPG_PASSPHRASE' >"$${gnupg_homedir}/.passphrase"
#	gpg --homedir "$${gnupg_homedir}" --batch --import <"$(@)"
#	echo "Test signature content" >"$${gnupg_homedir}/test-sig.txt"
#	gpgconf --kill gpg-agent
#	gpg --homedir "$${gnupg_homedir}" --batch --pinentry-mode "loopback" \
#	    --passphrase-file "$${gnupg_homedir}/.passphrase" \
#	    --local-user "$(GPG_SIGNING_KEYID)!" --sign "$${gnupg_homedir}/test-sig.txt"
#	gpg --batch --verify "$${gnupg_homedir}/test-sig.txt.gpg"
# 6. Add the contents of this target as a `GPG_SIGNING_PRIVATE_KEY` secret in CI and the
# passphrase for the signing subkey as a `GPG_PASSPHRASE` secret in CI
./var/log/gpg-import.log:
# In each CI run, import the private signing key from the CI secrets
	printenv "GPG_SIGNING_PRIVATE_KEY" | gpg --batch --import | tee -a "$(@)"
	echo 'default-key:0:"$(GPG_SIGNING_KEYID)' | gpgconf —change-options gpg
	git config --global user.signingkey "$(GPG_SIGNING_KEYID)"
# "Unlock" the signing key for the remainder of this CI run:
	printenv 'GPG_PASSPHRASE' >"./var/ci-cd-signing-subkey.passphrase"
	true | gpg --batch --pinentry-mode "loopback" \
	    --passphrase-file "./var/ci-cd-signing-subkey.passphrase" \
	    --sign | gpg --list-packets<|MERGE_RESOLUTION|>--- conflicted
+++ resolved
@@ -133,9 +133,8 @@
 endif
 .PHONY: release-python
 ### Publish installable Python packages to PyPI
-<<<<<<< HEAD
 release-python: \
-		~/.gitconfig ~/.pypirc ~/.local/bin/codecov \
+		~/.pypirc ~/.local/bin/codecov \
 		./var/log/docker-build.log ./var/log/recreate-build.log
 # Upload any build or test artifacts to CI/CD providers
 ifneq ($(CODECOV_TOKEN),)
@@ -145,9 +144,6 @@
 # Import the private signing key from CI secrets
 	$(MAKE) ./var/log/gpg-import.log
 endif
-=======
-release-python: ./var/log/docker-build.log ./var/log/recreate-build.log ~/.pypirc
->>>>>>> 551db8af
 # Build Python packages/distributions from the development Docker container for
 # consistency/reproducibility.
 	docker compose run --rm python-project-structure-devel \
