## Development, build and maintenance tasks

### Defensive settings for make:
#     https://tech.davis-hansson.com/p/make/
SHELL:=bash
.ONESHELL:
.SHELLFLAGS:=-eu -o pipefail -c
.SILENT:
.DELETE_ON_ERROR:
MAKEFLAGS+=--warn-undefined-variables
MAKEFLAGS+=--no-builtin-rules
PS1?=$$

# Project-specific variables
VCS_REMOTE_AUTH=
GPG_SIGNING_KEYID=2EFF7CCE6828E359
CODECOV_TOKEN=

# Values derived from the environment
USER_NAME:=$(shell id -u -n)
USER_FULL_NAME=$(shell getent passwd "$(USER_NAME)" | cut -d ":" -f 5 | cut -d "," -f 1)
ifeq ($(USER_FULL_NAME),)
USER_FULL_NAME=$(USER_NAME)
endif
USER_EMAIL=$(USER_NAME)@$(shell hostname -f)
PUID:=$(shell id -u)
PGID:=$(shell id -g)
# OS Detection
UNAME_KERNEL_NAME:=$(shell uname)
OS_ALPINE_VERSION:=$(shell cat "/etc/alpine-release" 2>"/dev/null")

# Options controlling behavior
ifeq ($(GITLAB_CI),true)
VCS_BRANCH=$(CI_COMMIT_REF_NAME)
else ifeq ($(GITHUB_ACTIONS),true)
VCS_BRANCH=$(GITHUB_REF_NAME)
else
VCS_BRANCH:=$(shell git branch --show-current)
endif
# Only publish releases from the `master` or `develop` branches
RELEASE_PUBLISH=false
TOWNCRIER_COMPARE_BRANCH=develop
PYPI_REPO=testpypi
DOCKER_PUSH=false
CI=false
GITLAB_CI=false
GITHUB_RELEASE_ARGS=--prerelease
ifeq ($(GITLAB_CI),true)
ifeq ($(VCS_BRANCH),master)
RELEASE_PUBLISH=true
TOWNCRIER_COMPARE_BRANCH=master
PYPI_REPO=pypi
DOCKER_PUSH=true
GITHUB_RELEASE_ARGS=
else ifeq ($(VCS_BRANCH),develop)
RELEASE_PUBLISH=true
endif
endif

# Done with `$(shell ...)`, echo recipe commands going forward
.SHELLFLAGS+= -x


## Top-level targets

.PHONY: all
### Default target
all: build

# Strive for as much consistency as possible in development tasks between the local host
# and inside containers.  To that end, most of the `*-docker` container target recipes
# should run the corresponding `*-local` local host target recipes inside the
# development container.  Top level targets, like `test`, should run as much as possible
# inside the development container.

.PHONY: build
### Set up everything for development from a checkout, local and in containers
build: ./.git/hooks/pre-commit build-local build-docker
.PHONY: build-local
### Set up for development locally, directly on the host
build-local: ./var/log/recreate.log
.PHONY: build-docker
### Set up for development in Docker containers
build-docker: ./var/log/docker-build.log
.PHONY: build-bump
### Bump the package version if on a branch that should trigger a release
build-bump: ~/.gitconfig ./var/log/recreate-build.log
ifeq ($(RELEASE_PUBLISH),true)
# Import the private signing key from CI secrets
	$(MAKE) ./var/log/gpg-import.log
endif
# Collect the versions involved in this release according to conventional commits
	cz_bump_args="--check-consistency --no-verify"
ifneq ($(VCS_BRANCH),master)
	cz_bump_args+=" --prerelease beta"
endif
ifeq ($(RELEASE_PUBLISH),true)
	cz_bump_args+=" --gpg-sign"
endif
	exit_code=0
	cz_bump_stdout=$$(./.tox/build/bin/cz bump $${cz_bump_args} --dry-run) ||
	    exit_code=$$?
	rm -fv "./var/cz-bump-no-release.txt"
	if (( $$exit_code == 3 || $$exit_code == 21 ))
	then
# No release necessary for the commits since the last release, don't publish a release
	    echo "true" >"./var/cz-bump-no-release.txt"
	    exit
	elif (( $$exit_code != 0 ))
	then
# Commitizen returned an unexpected exit status code, fail
	    exit $$exit_code
	fi
	next_version="$$(
	    echo "$${cz_bump_stdout}" |
	    sed -nE 's|bump: *version *(.+) *→ *(.+)|\2|p'
	)"
# Update the release notes/changelog
	git fetch origin "$(TOWNCRIER_COMPARE_BRANCH)"
	./.tox/build/bin/towncrier check \
	    --compare-with "origin/$(TOWNCRIER_COMPARE_BRANCH)"
	if ! git diff --cached --exit-code
	then
	    set +x
	    echo "CRITICAL: Cannot bump version with staged changes"
	    false
	fi
# Capture the release notes for *just this* release for creating the GitHub release.
# Have to run before the real `$ towncrier build` run without the `--draft` option
# because after that the `newsfragments` will have been deleted.
	./.tox/build/bin/towncrier build --version "$${next_version}" --draft --yes \
	    >"./NEWS-release.rst"
# Build and stage the release notes to be commited by `$ cz bump`
	./.tox/build/bin/towncrier build --version "$${next_version}" --yes
# Increment the version in VCS
	./.tox/build/bin/cz bump $${cz_bump_args}

.PHONY: start
### Run the local development end-to-end stack services in the background as daemons
start: build-docker
	docker compose down
	docker compose up -d
.PHONY: run
### Run the local development end-to-end stack services in the foreground for debugging
run: build-docker
	docker compose down
	docker compose up

.PHONY: check-push
### Perform any checks that should only be run before pushing
check-push: build-docker
ifeq ($(RELEASE_PUBLISH),true)
	./.tox/build/bin/towncrier check --compare-with "origin/develop"
endif

.PHONY: release
### Publish installable Python packages to PyPI and container images to Docker Hub
release: release-python
ifeq ($(DOCKER_PUSH),true)
	$(MAKE) release-docker
endif
.PHONY: release-python
### Publish installable Python packages to PyPI
release-python: \
		~/.pypirc ~/.local/bin/codecov \
		./var/log/docker-build.log ./var/log/recreate-build.log
# Upload any build or test artifacts to CI/CD providers
ifeq ($(GITLAB_CI),true)
	~/.local/bin/codecov -t "$(CODECOV_TOKEN)" --file "./coverage.xml"
endif
ifeq ($(RELEASE_PUBLISH),true)
# Import the private signing key from CI secrets
	$(MAKE) ./var/log/gpg-import.log
endif
# Build Python packages/distributions from the development Docker container for
# consistency/reproducibility.
	docker compose run --rm python-project-structure-devel \
	    ./.tox/py3/bin/pyproject-build -w
# https://twine.readthedocs.io/en/latest/#using-twine
	./.tox/build/bin/twine check ./dist/* ./.tox-docker/dist/*
	if [ ! -z "$$(git status --porcelain)" ]
	then
	    set +x
	    echo "CRITICAL: Checkout is not clean, not publishing release"
	    false
	fi
	if [ -e "./var/cz-bump-no-release.txt" ]
	then
	    exit
	fi
ifeq ($(RELEASE_PUBLISH),true)
# Publish from the local host outside a container for access to user credentials:
# https://twine.readthedocs.io/en/latest/#using-twine
# Only release on `master` or `develop` to avoid duplicate uploads
	./.tox/build/bin/twine upload -s -r "$(PYPI_REPO)" ./dist/* ./.tox-docker/dist/*
# The VCS remote shouldn't reflect the release until the release has been successfully
# published
ifneq ($(VCS_REMOTE_AUTH),)
# Requires a Personal or Project Access Token in the GitLab CI/CD Variables.  That
# variable value should be prefixed with the token name as a HTTP `user:password`
# authentication string:
# https://stackoverflow.com/a/73426417/624787
	git remote get-url "origin"
	echo $$(
	    git remote get-url "origin" |
	    sed -nE 's|(https?://)([^@/]+@\|)(.+)|\1secret@\3|p'
	)
	set +x
	git remote set-url "origin" "$$(
	    git remote get-url "origin" |
<<<<<<< HEAD
	    sed -nE 's|(https?://)([^@/]+@\|)(.+)|\1secret@\3|p'
=======
	    sed -nE 's|(https?://)([^/]+@\|)([^@/]+/.+)|\1$(VCS_REMOTE_AUTH)@\3|p'
>>>>>>> a317badf
	)"
	set -x
endif
	git push --no-verify --tags origin "HEAD:$(VCS_BRANCH)"
	current_version=$$(./.tox/build/bin/cz version --project)
ifeq ($(GITLAB_CI),true)
	docker compose run --rm gitlab-release-cli release-cli create \
	    --description "./NEWS-release.rst"
	    --tag-name "v$${current_version}"
# assets:
#   links:
#     - name: "Python `sdist` tarball"
#       url: TODO
#       filepath: ".tox/dist/*"
# Create a GitHub release
	gh release create "v$${current_version}" $(GITHUB_RELEASE_ARGS) \
	    --notes-file "./NEWS-release.rst" ./dist/* ./.tox-docker/dist/*
endif
endif
.PHONY: release-docker
### Publish container images to Docker Hub
release-docker: build-docker
# https://docs.docker.com/docker-hub/#step-5-build-and-push-a-container-image-to-docker-hub-from-your-computer
ifeq ($(CI),true)
	$(MAKE) ./var/log/docker-login.log
endif
	docker push -a "merpatterson/python-project-structure"
	docker compose run --rm docker-pushrm

.PHONY: format
### Automatically correct code in this checkout according to linters and style checkers
format: build-local
	./.tox/py3/bin/autoflake -r -i --remove-all-unused-imports \
		--remove-duplicate-keys --remove-unused-variables \
		--remove-unused-variables "./src/pythonprojectstructure/"
	./.tox/py3/bin/autopep8 -v -i -r "./src/pythonprojectstructure/"
	./.tox/py3/bin/black "./src/pythonprojectstructure/"

.PHONY: test
### Format the code and run the full suite of tests, coverage checks, and linters
test: build-docker
# Run from the development Docker container for consistency
	docker compose run --rm python-project-structure-devel make format test-local
.PHONY: test-local
### Run the full suite of tests on the local host
test-local: build-local
	tox
.PHONY: test-docker
### Run the full suite of tests inside a docker container
test-docker: build-docker
	docker compose run --rm python-project-structure-devel make test-local
# Ensure the dist/package has been correctly installed in the image
	docker compose run --rm python-project-structure \
	    python -m pythonprojectstructure --help
	docker compose run --rm python-project-structure python-project-structure --help
.PHONY: test-debug
### Run tests in the main/default environment and invoke the debugger on errors/failures
test-debug: ./var/log/editable.log
	./.tox/py3/bin/pytest --pdb

.PHONY: upgrade
### Update all fixed/pinned dependencies to their latest available versions
upgrade:
	touch "./pyproject.toml"
	$(MAKE) PUID=$(PUID) "test"
# Update VCS hooks from remotes to the latest tag.
	./.tox/build/bin/pre-commit autoupdate

.PHONY: clean
### Restore the checkout to a state as close to an initial clone as possible
clean:
	docker compose --remove-orphans down --rmi "all" -v || true
	./.tox/build/bin/pre-commit uninstall \
	    --hook-type "pre-commit" --hook-type "commit-msg" --hook-type "pre-push" \
	    || true
	./.tox/build/bin/pre-commit clean || true
	git clean -dfx -e "var/"
	rm -rfv "./var/log/"


## Utility targets

.PHONY: expand-template
## Create a file from a template replacing environment variables
expand-template: .SHELLFLAGS = -eu -o pipefail -c
expand-template: ./var/log/host-install.log
	if [ -e "$(target)" ]
	then
	    echo "WARNING: Template $(template) has been updated:"
	    echo "Reconcile changes and \`$$ touch $(target)\`:"
	    diff -u "$(target)" "$(template)" || true
	    false
	fi
	envsubst <"$(template)" >"$(target)"


## Real targets

./requirements.txt: ./pyproject.toml ./setup.cfg ./tox.ini ./requirements-build.txt.in
	$(MAKE) "./var/log/recreate-build.log"
ifeq ($(CI),true)
# Don't update dependencies in CI/CD so that the release of new versions don't break
# CI/CD runs.
	touch "$(@)"
else
# Only upgrade dependencies locally during local development to ensure changes in
# dependencies are reflected in the frozen versions and to notify developers that new
# versions are available.
	tox -e "build"
endif

./var/log/recreate.log: \
		./var/log/host-install.log \
		./requirements.txt ./requirements-devel.txt ./tox.ini
	mkdir -pv "$(dir $(@))"
# Prevent uploading unintended distributions
	rm -vf ./dist/* ./.tox/dist/* | tee -a "$(@)"
	tox -r --notest -v | tee -a "$(@)"
# Workaround tox's `usedevelop = true` not working with `./pyproject.toml`
./var/log/editable.log: ./var/log/recreate.log
	./.tox/py3/bin/pip install -e "./" | tee -a "$(@)"
./var/log/recreate-build.log: \
		./var/log/host-install.log ./requirements-build.txt ./tox.ini
	mkdir -pv "$(dir $(@))"
	tox -r -e "build" --notest -v | tee -a "$(@)"

# Docker targets
./var/log/docker-build.log: \
		./Dockerfile ./Dockerfile.devel ./.dockerignore \
		./requirements.txt ./requirements-devel.txt ./bin/entrypoint \
		./docker-compose.yml ./docker-compose.override.yml ./.env \
		./var/log/recreate-build.log
# Ensure access permissions to build artifacts in container volumes.
# If created by `# dockerd`, they end up owned by `root`.
	mkdir -pv "$(dir $(@))" "./var-docker/log/" "./.tox/" "./.tox-docker/" \
	    "./src/python_project_structure.egg-info/" \
	    "./src/python_project_structure-docker.egg-info/"
# Workaround issues with local images and the development image depending on the end
# user image.  It seems that `depends_on` isn't sufficient.
	current_version=$$(./.tox/build/bin/cz version --project)
	major_version=$$(echo $${current_version} | sed -nE 's|([0-9]+).*|\1|p')
	minor_version=$$(
	    echo $${current_version} | sed -nE 's|([0-9]+\.[0-9]+).*|\1|p'
	)
	docker buildx build --pull\
	    --tag "merpatterson/python-project-structure:$${current_version}"\
	    --tag "merpatterson/python-project-structure:$${minor_version}"\
	    --tag "merpatterson/python-project-structure:$${major_version}"\
	    --tag "merpatterson/python-project-structure:latest" "./" | tee -a "$(@)"
	docker compose build python-project-structure-devel | tee -a "$(@)"
# Prepare the testing environment and tools as much as possible to reduce development
# iteration time when using the image.
	docker compose run --rm python-project-structure-devel make build-local

# Local environment variables from a template
./.env: ./.env.in
	$(MAKE) "PUID=$(PUID)" "PGID=$(PGID)" \
	    "template=$(<)" "target=$(@)" expand-template

# Perform any one-time local checkout set up
./var/log/host-install.log:
	mkdir -pv "$(dir $(@))"
	(
	    if ! which pip
	    then
	        if which apk
	        then
	            apk update
	            apk add "gettext" "py3-pip" "gnupg" "github-cli"
	        else
	            sudo apt-get update
	            sudo apt-get install -y "gettext-base" "python3-pip" "gnupg" "gh"
	        fi
	    fi
	    which tox || pip install tox
	) | tee -a "$(@)"

./.git/hooks/pre-commit: ./var/log/recreate.log
	./.tox/build/bin/pre-commit install \
	    --hook-type "pre-commit" --hook-type "commit-msg" --hook-type "pre-push"

~/.local/bin/codecov:
	mkdir -pv "$(dir $(@))"
# https://docs.codecov.com/docs/codecov-uploader#using-the-uploader-with-codecovio-cloud
ifeq ($(UNAME_KERNEL_NAME),Darwin)
	curl --output-dir "$(dir $(@))" -Os \
	    "https://uploader.codecov.io/latest/macos/codecov"
else ifeq ($(UNAME_KERNEL_NAME),Linux)
ifeq ($(OS_ALPINE_VERSION),)
	curl --output-dir "$(dir $(@))" -Os \
	    "https://uploader.codecov.io/latest/linux/codecov"
else
	wget --directory-prefix="$(dir $(@))" \
	    "https://uploader.codecov.io/latest/alpine/codecov"
endif
else
	if $$(which "$(notdir $(@))")
	then
	    ln -v --backup=numbered $$(which "$(notdir $(@))") "$(@)"
	else
	    echo "Could not determine how to install Codecov uploader"
	fi
endif
	chmod +x "$(@)"

# Capture any project initialization tasks for reference.  Not actually usable.
 ./pyproject.toml:
	./.tox/build/bin/cz init

# Emacs editor settings
./.dir-locals.el: ./.dir-locals.el.in
	$(MAKE) "template=$(<)" "target=$(@)" expand-template

# User-created pre-requisites
~/.gitconfig:
	git config --global user.name "$(USER_FULL_NAME)"
	git config --global user.email "$(USER_EMAIL)"
~/.pypirc: ./home/.pypirc.in
	$(MAKE) "template=$(<)" "target=$(@)" expand-template
./var/log/docker-login.log:
	printenv "DOCKER_PASS" | docker login -u "merpatterson" --password-stdin |
	    tee -a "$(@)"

# GPG signing key creation and management in CI
export GPG_PASSPHRASE=
./var/ci-cd-signing-subkey.asc:
# We need a private key in the CI/CD environment for signing release commits and
# artifacts.  Use a subkey so that it can be revoked without affecting your main key.
# This recipe captures what I had to do to export a private signing subkey.  It's not
# widely tested so it should probably only be used for reference.  It worked for me but
# the risk is leaking your main private key so double and triple check all your
# assumptions and results.
# 1. Create a signing subkey with a NEW, SEPARATE passphrase:
#    https://wiki.debian.org/Subkeys#How.3F
# 2. Get the long key ID for that private subkey:
#	gpg --list-secret-keys --keyid-format "LONG"
# 3. Export *just* that private subkey and verify that the main secret key packet is the
#    GPG dummy packet and that the only other private key included is the intended
#    subkey:
#	gpg --armor --export-secret-subkeys "$(GPG_SIGNING_KEYID)!" |
#	    gpg --list-packets
# 4. Export that key as text to a file:
	gpg --armor --export-secret-subkeys "$(GPG_SIGNING_KEYID)!" >"$(@)"
# 5. Confirm that the exported key can be imported into a temporary GNU PG directory and
#    that temporary directory can then be used to sign files:
#	gnupg_homedir=$$(mktemp -d --suffix=".d" "gnupd.XXXXXXXXXX")
#	printenv 'GPG_PASSPHRASE' >"$${gnupg_homedir}/.passphrase"
#	gpg --homedir "$${gnupg_homedir}" --batch --import <"$(@)"
#	echo "Test signature content" >"$${gnupg_homedir}/test-sig.txt"
#	gpgconf --kill gpg-agent
#	gpg --homedir "$${gnupg_homedir}" --batch --pinentry-mode "loopback" \
#	    --passphrase-file "$${gnupg_homedir}/.passphrase" \
#	    --local-user "$(GPG_SIGNING_KEYID)!" --sign "$${gnupg_homedir}/test-sig.txt"
#	gpg --batch --verify "$${gnupg_homedir}/test-sig.txt.gpg"
# 6. Add the contents of this target as a `GPG_SIGNING_PRIVATE_KEY` secret in CI and the
# passphrase for the signing subkey as a `GPG_PASSPHRASE` secret in CI
./var/log/gpg-import.log:
# In each CI run, import the private signing key from the CI secrets
	printenv "GPG_SIGNING_PRIVATE_KEY" | gpg --batch --import | tee -a "$(@)"
	echo 'default-key:0:"$(GPG_SIGNING_KEYID)' | gpgconf —change-options gpg
	git config --global user.signingkey "$(GPG_SIGNING_KEYID)"
# "Unlock" the signing key for the remainder of this CI run:
	printenv 'GPG_PASSPHRASE' >"./var/ci-cd-signing-subkey.passphrase"
	true | gpg --batch --pinentry-mode "loopback" \
	    --passphrase-file "./var/ci-cd-signing-subkey.passphrase" \
	    --sign | gpg --list-packets<|MERGE_RESOLUTION|>--- conflicted
+++ resolved
@@ -208,11 +208,7 @@
 	set +x
 	git remote set-url "origin" "$$(
 	    git remote get-url "origin" |
-<<<<<<< HEAD
-	    sed -nE 's|(https?://)([^@/]+@\|)(.+)|\1secret@\3|p'
-=======
 	    sed -nE 's|(https?://)([^/]+@\|)([^@/]+/.+)|\1$(VCS_REMOTE_AUTH)@\3|p'
->>>>>>> a317badf
 	)"
 	set -x
 endif
