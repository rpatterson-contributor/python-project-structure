--- conflicted
+++ resolved
@@ -270,8 +270,11 @@
 	$(MAKE) -e "./var/docker/$(PYTHON_ENV)/log/build.log"
 ifeq ($(RELEASE_PUBLISH),true)
 # The VCS remote should reflect the release before the release is published to ensure
-# that a published release is never *not* reflected in VCS.
-	git push --no-verify --tags origin $(VCS_BRANCH)
+# that a published release is never *not* reflected in VCS:
+	git-push -o ci.skip --no-verify --tags "origin" "HEAD:$(VCS_BRANCH)"
+# Ensure the tag is in place on the GitHub mirror so we can create the project host
+# release object there:
+	git push -o ci.skip --no-verify --tags "github" "HEAD:$(VCS_BRANCH)"
 endif
 
 .PHONY: start
@@ -335,16 +338,12 @@
 	then
 	    exit
 	fi
+# Only release on `master` or `develop` to avoid duplicate uploads
 ifeq ($(RELEASE_PUBLISH),true)
 # Publish from the local host outside a container for access to user credentials:
 # https://twine.readthedocs.io/en/latest/#using-twine
-# Only release on `master` or `develop` to avoid duplicate uploads
 	$(TOX_EXEC_BUILD_ARGS) twine upload -s -r "$(PYPI_REPO)" \
 	    ./dist/python?project?structure-*
-<<<<<<< HEAD
-# The VCS remote shouldn't reflect the release until the release has been successfully
-# published
-	git push -o ci.skip --no-verify --tags "origin" "HEAD:$(VCS_BRANCH)"
 	current_version=$$(./.tox/build/bin/cz version --project)
 # Create a GitLab release
 	./.tox/build/bin/twine upload -s -r "gitlab" ./dist/python?project?structure-*
@@ -369,13 +368,8 @@
 	    --server-url "$(CI_SERVER_URL)" --project-id "$(CI_PROJECT_ID)" \
 	    create $${release_cli_args}
 # Create a GitHub release
-# Ensure the tag is in place on the GitHub mirror so we can create the project host
-# release object:
-	git push -o ci.skip --no-verify --tags "github"
 	gh release create "v$${current_version}" $(GITHUB_RELEASE_ARGS) \
 	    --notes-file "./NEWS-release.rst" ./dist/python?project?structure-*
-=======
->>>>>>> b55ab4e2
 endif
 .PHONY: release-docker
 ### Publish container images to Docker Hub
