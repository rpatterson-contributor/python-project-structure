--- conflicted
+++ resolved
@@ -15,11 +15,11 @@
 USER_NAME:=$(shell id -u -n)
 USER_FULL_NAME=$(shell getent passwd "$(USER_NAME)" | cut -d ":" -f 5 | cut -d "," -f 1)
 USER_EMAIL=$(USER_NAME)@$(shell hostname --fqdn)
+PUID:=$(shell id -u)
+PGID:=$(shell id -g)
 
 # Options controlling behavior
 VCS_BRANCH:=$(shell git branch --show-current)
-PUID:=$(shell id -u)
-PGID:=$(shell id -g)
 
 
 ## Top-level targets
@@ -69,11 +69,7 @@
 release: release-python release-docker
 .PHONY: release-python
 ### Publish installable Python packages to PyPI
-<<<<<<< HEAD
-release-python: ./var/log/recreate.log ~/.pypirc
-=======
-release: ./var/log/recreate.log ~/.gitconfig ~/.pypirc
->>>>>>> 4d991bfb
+release-python: ./var/log/recreate.log ~/.gitconfig ~/.pypirc
 # Collect the versions involved in this release according to conventional commits
 	current_version=$$(./.tox/py3/bin/semantic-release print-version --current)
 	next_version=$$(./.tox/py3/bin/semantic-release print-version --next)
