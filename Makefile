## Development, build and maintenance tasks

### Defensive settings for make:
#     https://tech.davis-hansson.com/p/make/
SHELL:=bash
.ONESHELL:
.SHELLFLAGS:=-eu -o pipefail -c
.SILENT:
.DELETE_ON_ERROR:
MAKEFLAGS+=--warn-undefined-variables
MAKEFLAGS+=--no-builtin-rules
PS1?=$$
EMPTY=
COMMA=,

# Variables/options that affect behavior
export TEMPLATE_IGNORE_EXISTING=false
# https://devguide.python.org/versions/#supported-versions
PYTHON_SUPPORTED_MINORS=3.11 3.10 3.9 3.8 3.7
export DOCKER_USER=merpatterson
# Project-specific variables
GPG_SIGNING_KEYID=2EFF7CCE6828E359
GITLAB_REPOSITORY_OWNER=rpatterson
GITHUB_REPOSITORY_OWNER=$(GITLAB_REPOSITORY_OWNER)

# Values derived from the environment
USER_NAME:=$(shell id -u -n)
USER_FULL_NAME:=$(shell getent passwd "$(USER_NAME)" | cut -d ":" -f 5 | cut -d "," -f 1)
ifeq ($(USER_FULL_NAME),)
USER_FULL_NAME=$(USER_NAME)
endif
USER_EMAIL:=$(USER_NAME)@$(shell hostname -f)
export PUID:=$(shell id -u)
export PGID:=$(shell id -g)
export CHECKOUT_DIR=$(PWD)
export TZ=Etc/UTC
ifneq ("$(wildcard /usr/share/zoneinfo/)","")
export TZ=$(shell \
  realpath --relative-to=/usr/share/zoneinfo/ \
  $(firstword $(realpath /private/etc/localtime /etc/localtime)) \
)
endif
# Use the same Python version tox would as a default:
# https://tox.wiki/en/latest/config.html#base_python
PYTHON_HOST_MINOR:=$(shell pip --version | sed -nE 's|.* \(python ([0-9]+.[0-9]+)\)$$|\1|p')
export PYTHON_HOST_ENV=py$(subst .,,$(PYTHON_HOST_MINOR))
# Determine the latest installed Python version of the supported versions
PYTHON_BASENAMES=$(PYTHON_SUPPORTED_MINORS:%=python%)
define PYTHON_AVAIL_EXECS :=
    $(foreach PYTHON_BASENAME,$(PYTHON_BASENAMES),$(shell which $(PYTHON_BASENAME)))
endef
PYTHON_LATEST_EXEC=$(firstword $(PYTHON_AVAIL_EXECS))
PYTHON_LATEST_BASENAME=$(notdir $(PYTHON_LATEST_EXEC))
export PYTHON_MINOR=$(PYTHON_HOST_MINOR)
ifeq ($(PYTHON_MINOR),)
# Fallback to the latest installed supported Python version
export PYTHON_MINOR=$(PYTHON_LATEST_BASENAME:python%=%)
endif
export DOCKER_GID=$(shell getent group "docker" | cut -d ":" -f 3)

# Values derived from constants
# Support passing in the Python versions to test, including testing one version:
#     $ make PYTHON_MINORS=3.11 test
PYTHON_LATEST_MINOR=$(firstword $(PYTHON_SUPPORTED_MINORS))
PYTHON_LATEST_ENV=py$(subst .,,$(PYTHON_LATEST_MINOR))
PYTHON_MINORS=$(PYTHON_SUPPORTED_MINORS)
ifeq ($(PYTHON_MINOR),)
export PYTHON_MINOR=$(firstword $(PYTHON_MINORS))
else ifeq ($(findstring $(PYTHON_MINOR),$(PYTHON_MINORS)),)
export PYTHON_MINOR=$(firstword $(PYTHON_MINORS))
endif
export PYTHON_ENV=py$(subst .,,$(PYTHON_MINOR))
PYTHON_SHORT_MINORS=$(subst .,,$(PYTHON_MINORS))
PYTHON_ENVS=$(PYTHON_SHORT_MINORS:%=py%)
PYTHON_ALL_ENVS=$(PYTHON_ENVS) build
TOX_ENV_LIST=$(subst $(EMPTY) ,$(COMMA),$(PYTHON_ENVS))
export TOX_RUN_ARGS=run-parallel --parallel auto --parallel-live
ifeq ($(words $(PYTHON_MINORS)),1)
export TOX_RUN_ARGS=run
endif
# The options that allow for rapid execution of arbitrary commands in the venvs managed
# by tox
TOX_EXEC_OPTS=--no-recreate-pkg --skip-pkg-install
TOX_EXEC_ARGS=tox exec $(TOX_EXEC_OPTS) -e "$(PYTHON_ENV)" --
TOX_EXEC_BUILD_ARGS=tox exec $(TOX_EXEC_OPTS) -e "build" --
CI=false
DOCKER_COMPOSE_RUN_ARGS=--rm
ifneq ($(CI),true)
DOCKER_COMPOSE_RUN_ARGS+= --quiet-pull
endif
DOCKER_BUILD_ARGS=
DOCKER_REGISTRIES=DOCKER GITLAB GITHUB
export DOCKER_REGISTRY=$(firstword $(DOCKER_REGISTRIES))
DOCKER_IMAGE_DOCKER=$(DOCKER_USER)/python-project-structure
DOCKER_IMAGE_GITLAB=$(CI_REGISTRY_IMAGE)
DOCKER_IMAGE_GITHUB=ghcr.io/$(GITHUB_REPOSITORY_OWNER)/python-project-structure
DOCKER_IMAGE=$(DOCKER_IMAGE_$(DOCKER_REGISTRY))
export DOCKER_VARIANT=
DOCKER_VARIANT_PREFIX=
ifneq ($(DOCKER_VARIANT),)
DOCKER_VARIANT_PREFIX=$(DOCKER_VARIANT)-
endif
DOCKER_VOLUMES=\
./var/ ./var/docker/$(PYTHON_ENV)/ \
./src/python_project_structure.egg-info/ \
./var/docker/$(PYTHON_ENV)/python_project_structure.egg-info/ \
./.tox/ ./var/docker/$(PYTHON_ENV)/.tox/


# Safe defaults for testing the release process without publishing to the final/official
# hosts/indexes/registries:
BUILD_REQUIREMENTS=true
PIP_COMPILE_ARGS=--upgrade
RELEASE_PUBLISH=false
TOWNCRIER_COMPARE_BRANCH=develop
PYPI_REPO=testpypi
PYPI_HOSTNAME=test.pypi.org
# Determine which branch is checked out depending on the environment
GITLAB_CI=false
GITHUB_ACTIONS=false
ifeq ($(GITLAB_CI),true)
USER_EMAIL=$(USER_NAME)@runners-manager.gitlab.com
export VCS_BRANCH=$(CI_COMMIT_REF_NAME)
else ifeq ($(GITHUB_ACTIONS),true)
USER_EMAIL=$(USER_NAME)@actions.github.com
export VCS_BRANCH=$(GITHUB_REF_NAME)
else
export VCS_BRANCH:=$(shell git branch --show-current)
endif
# Only publish releases from the `master` or `develop` branches:
DOCKER_PUSH=false
CI=false
GITHUB_RELEASE_ARGS=--prerelease
ifeq ($(CI),true)
# Compile requirements on CI/CD as a check to make sure all changes to dependencies have
# been reflected in the frozen/pinned versions, but don't upgrade packages so that
# external changes, such as new PyPI releases, don't turn CI/CD red spuriously and
# unrelated to the contributor's actual changes.
PIP_COMPILE_ARGS=
endif
ifeq ($(GITLAB_CI),true)
ifeq ($(VCS_BRANCH),master)
RELEASE_PUBLISH=true
TOWNCRIER_COMPARE_BRANCH=master
PYPI_REPO=pypi
PYPI_HOSTNAME=pypi.org
DOCKER_PUSH=true
GITHUB_RELEASE_ARGS=
else ifeq ($(VCS_BRANCH),develop)
# Publish pre-releases from the `develop` branch:
RELEASE_PUBLISH=true
endif
endif
CI_REGISTRY_USER=$(GITLAB_REPOSITORY_OWNER)
CI_REGISTRY=registry.gitlab.com/$(GITLAB_REPOSITORY_OWNER)
CI_REGISTRY_IMAGE=$(CI_REGISTRY)/python-project-structure
# Address undefined variables warnings when running under local development
VCS_REMOTE_PUSH_URL=
CODECOV_TOKEN=
PROJECT_GITHUB_PAT=

# Done with `$(shell ...)`, echo recipe commands going forward
.SHELLFLAGS+= -x


## Top-level targets

.PHONY: all
### Default target
all: build

# Strive for as much consistency as possible in development tasks between the local host
# and inside containers.  To that end, most of the `*-docker` container target recipes
# should run the corresponding `*-local` local host target recipes inside the
# development container.  Top level targets, like `test`, should run as much as possible
# inside the development container.

.PHONY: build
### Set up everything for development from a checkout, local and in containers
build: ./.git/hooks/pre-commit build-docker

.PHONY: build-docker
### Set up for development in Docker containers
build-docker: ./.env $(HOME)/.local/var/log/python-project-structure-host-install.log
ifeq ($(RELEASE_PUBLISH),true)
	if [ -e "./build/next-version.txt" ]
	then
# Ensure the build is made from the version bump commit if it was done elsewhere:
	    git pull --ff-only "origin" "v$$(cat "./build/next-version.txt")"
	fi
endif
# Avoid parallel tox recreations stomping on each other
	$(MAKE) "./var/log/tox/build/build.log"
	$(MAKE) -e -j DOCKER_BUILD_ARGS="--progress plain" \
	    $(PYTHON_MINORS:%=build-docker-%)
.PHONY: $(PYTHON_MINORS:%=build-docker-%)
### Set up for development in a Docker container for one Python version
$(PYTHON_MINORS:%=build-docker-%):
	$(MAKE) -e \
	    PYTHON_MINORS="$(@:build-docker-%=%)" \
	    PYTHON_MINOR="$(@:build-docker-%=%)" \
	    PYTHON_ENV="py$(subst .,,$(@:build-docker-%=%))" \
	    "./var/docker/py$(subst .,,$(@:build-docker-%=%))/log/build.log"
.PHONY: $(DOCKER_REGISTRIES:%=build-docker-tags-%)
### Print the list of image tags for the current registry and variant
$(DOCKER_REGISTRIES:%=build-docker-tags-%):
	docker_image=$(DOCKER_IMAGE_$(@:build-docker-tags-%=%))
	export VERSION=$$(./.tox/build/bin/cz version --project)
	major_version=$$(echo $${VERSION} | sed -nE 's|([0-9]+).*|\1|p')
	minor_version=$$(
	    echo $${VERSION} | sed -nE 's|([0-9]+\.[0-9]+).*|\1|p'
	)
	echo $${docker_image}:$(DOCKER_VARIANT_PREFIX)$(PYTHON_ENV)-$(VCS_BRANCH)
ifeq ($(VCS_BRANCH),master)
# Only update tags end users may depend on to be stable from the `master` branch
	echo $${docker_image}:$(DOCKER_VARIANT_PREFIX)$(PYTHON_ENV)-$${minor_version}
	echo $${docker_image}:$(DOCKER_VARIANT_PREFIX)$(PYTHON_ENV)-$${major_version}
	echo $${docker_image}:$(DOCKER_VARIANT_PREFIX)$(PYTHON_ENV)
endif
# This variant is the default used for tags such as `latest`
ifeq ($(PYTHON_ENV),$(PYTHON_LATEST_ENV))
	echo $${docker_image}:$(DOCKER_VARIANT_PREFIX)$(VCS_BRANCH)
ifeq ($(VCS_BRANCH),master)
	echo $${docker_image}:$(DOCKER_VARIANT_PREFIX)$${minor_version}
	echo $${docker_image}:$(DOCKER_VARIANT_PREFIX)$${major_version}
ifeq ($(DOCKER_VARIANT),)
	echo $${docker_image}:latest
else
	echo $${docker_image}:$(DOCKER_VARIANT)
endif
endif
endif
.PHONY: build-docker-tags
### Print the list of image tags for the current registry and variant
build-docker-tags:
	$(MAKE) $(DOCKER_REGISTRIES:%=build-docker-tags-%)

.PHONY: $(PYTHON_ENVS:%=build-requirements-%)
### Compile fixed/pinned dependency versions if necessary
$(PYTHON_ENVS:%=build-requirements-%):
# Avoid parallel tox recreations stomping on each other
	$(MAKE) "$(@:build-requirements-%=./var/log/tox/%/build.log)"
	targets="./requirements/$(@:build-requirements-%=%)/user.txt \
	    ./requirements/$(@:build-requirements-%=%)/devel.txt \
	    ./requirements/$(@:build-requirements-%=%)/build.txt \
	    ./build-host/requirements-$(@:build-requirements-%=%).txt"
# Workaround race conditions in pip's HTTP file cache:
# https://github.com/pypa/pip/issues/6970#issuecomment-527678672
	$(MAKE) -e -j $${targets} ||
	    $(MAKE) -e -j $${targets} ||
	    $(MAKE) -e -j $${targets}
.PHONY: $(PYTHON_MINORS:%=build-docker-requirements-%)
### Pull container images and compile fixed/pinned dependency versions if necessary
$(PYTHON_MINORS:%=build-docker-requirements-%): ./.env
	export PYTHON_MINOR="$(@:build-docker-requirements-%=%)"
	export PYTHON_ENV="py$(subst .,,$(@:build-docker-requirements-%=%))"
	$(MAKE) build-docker-volumes-$${PYTHON_ENV}
<<<<<<< HEAD
	docker compose run --rm -T python-project-structure-devel make -e \
	    PYTHON_MINORS="$(@:build-docker-requirements-%=%)" \
	    PIP_COMPILE_ARGS="$(PIP_COMPILE_ARGS)" \
=======
	docker compose run $(DOCKER_COMPOSE_RUN_ARGS) -T \
	    python-project-structure-devel make -e \
	    PYTHON_MINORS="$(@:build-docker-requirements-%=%)" \
>>>>>>> fc37132e
	    build-requirements-py$(subst .,,$(@:build-docker-requirements-%=%))


.PHONY: build-wheel
### Build the package/distribution format that is fastest to install
build-wheel: \
		./var/docker/$(PYTHON_ENV)/log/build.log \
		./var/docker/$(PYTHON_ENV)/.tox/$(PYTHON_ENV)/bin/activate
# Retrieve VCS data needed for versioning (tags) and release (release notes)
	git fetch --tags origin "$(VCS_BRANCH)"
	ln -sfv "$$(
	    docker compose run $(DOCKER_COMPOSE_RUN_ARGS) \
	        python-project-structure-devel pyproject-build -w |
	    sed -nE 's|^Successfully built (.+\.whl)$$|\1|p'
	)" "./dist/.current.whl"

.PHONY: build-bump
### Bump the package version if on a branch that should trigger a release
build-bump: \
		~/.gitconfig ./var/log/git-remotes.log \
		$(HOME)/.local/var/log/python-project-structure-host-install.log \
		./var/docker/$(PYTHON_ENV)/log/build.log \
		./var/docker/$(PYTHON_ENV)/.tox/$(PYTHON_ENV)/bin/activate
# Retrieve VCS data needed for versioning (tags) and release (release notes)
	if [ "$(git rev-parse --is-shallow-repository)" == "true" ]
	then
	    git fetch --tags --unshallow origin "$(TOWNCRIER_COMPARE_BRANCH)"
	fi
# Collect the versions involved in this release according to conventional commits
	cz_bump_args="--check-consistency --no-verify"
ifneq ($(VCS_BRANCH),master)
	cz_bump_args+=" --prerelease beta"
endif
ifeq ($(RELEASE_PUBLISH),true)
	cz_bump_args+=" --gpg-sign"
# Import the private signing key from CI secrets
	$(MAKE) -e ./var/log/gpg-import.log
endif
# Run first in case any input is needed from the developer
	exit_code=0
	$(TOX_EXEC_BUILD_ARGS) cz bump $${cz_bump_args} --dry-run || exit_code=$$?
# Check if a release and thus a version bump is needed for the commits since the last
# release:
	next_version=$$(
	    $(TOX_EXEC_BUILD_ARGS) cz bump $${cz_bump_args} --yes --dry-run |
	    sed -nE 's|.* ([^ ]+) *→ *([^ ]+).*|\2|p'
	) || true
	rm -fv "./build/next-version.txt"
	if (( $$exit_code == 3 || $$exit_code == 21 ))
	then
# No release necessary for the commits since the last release, don't publish a release
	    exit
	elif (( $$exit_code == 0 ))
	then
	    mkdir -pv "./build/"
	    echo "$${next_version}" >"./build/next-version.txt"
	else
# Commitizen returned an unexpected exit status code, fail
	    exit $$exit_code
	fi
# Update the release notes/changelog
	docker compose run $(DOCKER_COMPOSE_RUN_ARGS) python-project-structure-devel \
	    towncrier check --compare-with "origin/$(TOWNCRIER_COMPARE_BRANCH)"
	if ! git diff --cached --exit-code
	then
	    set +x
	    echo "CRITICAL: Cannot bump version with staged changes"
	    false
	fi
# Capture the release notes for *just this* release for creating the GitHub release.
# Have to run before the real `$ towncrier build` run without the `--draft` option
# because after that the `newsfragments` will have been deleted.
	docker compose run --rm python-project-structure-devel \
	    towncrier build --version "$${next_version}" --draft --yes \
	        >"./NEWS-release.rst"
# Build and stage the release notes to be commited by `$ cz bump`
	docker compose run $(DOCKER_COMPOSE_RUN_ARGS) python-project-structure-devel \
	    towncrier build --version "$${next_version}" --yes
# Increment the version in VCS
	$(TOX_EXEC_BUILD_ARGS) cz bump $${cz_bump_args}
# Prevent uploading unintended distributions
	rm -vf ./dist/*
# Ensure the container image reflects the version bump but we don't need to update the
# requirements again.
	touch \
	    $(PYTHON_ENVS:%=./requirements/%/user.txt) \
	    $(PYTHON_ENVS:%=./requirements/%/devel.txt) \
	    $(PYTHON_ENVS:%=./build-host/requirements-%.txt)
ifneq ($(CI),true)
# If running under CI/CD then the image will be updated in the next pipeline stage.
# For testing locally, however, ensure the image is up-to-date for subsequent recipes.
	$(MAKE) -e "./var/docker/$(PYTHON_ENV)/log/build.log"
endif
ifeq ($(RELEASE_PUBLISH),true)
# The VCS remote should reflect the release before the release is published to ensure
# that a published release is never *not* reflected in VCS.  Also ensure the tag is in
# place on any mirrors, using multiple `pushurl` remotes, for those project hosts as
# well:
	git push -o ci.skip --no-verify --tags "origin" "HEAD:$(VCS_BRANCH)"
endif

.PHONY: start
### Run the local development end-to-end stack services in the background as daemons
start: build-docker
	docker compose down
	docker compose up -d
.PHONY: run
### Run the local development end-to-end stack services in the foreground for debugging
run: build-docker
	docker compose down
	docker compose up

.PHONY: check-push
### Perform any checks that should only be run before pushing
check-push: build-docker
	docker compose run $(DOCKER_COMPOSE_RUN_ARGS) python-project-structure-devel \
	    towncrier check --compare-with "origin/$(TOWNCRIER_COMPARE_BRANCH)"
.PHONY: check-clean
### Confirm that the checkout is free of uncommitted VCS changes
check-clean: $(HOME)/.local/var/log/python-project-structure-host-install.log
	if [ -n "$$(git status --porcelain)" ]
	then
	    set +x
	    echo "CRITICAL: Checkout is not clean, not publishing release"
	    false
	fi

.PHONY: release
### Publish installable Python packages to PyPI and container images to Docker Hub
release: release-python
	$(MAKE) -e release-docker

.PHONY: release-python
### Publish installable Python packages to PyPI
release-python: \
		~/.pypirc ./var/log/codecov-install.log \
		$(HOME)/.local/var/log/python-project-structure-host-install.log \
		./.env $(DOCKER_VOLUMES) ./dist/.current.whl
# Upload any build or test artifacts to CI/CD providers
ifeq ($(GITLAB_CI),true)
	codecov --nonZero -t "$(CODECOV_TOKEN)" \
	    --file "./build/$(PYTHON_ENV)/coverage.xml"
endif
ifeq ($(RELEASE_PUBLISH),true)
	if [ -e "./build/next-version.txt" ]
	then
# Ensure the release is made from the version bump commit if it was done elsewhere:
	    git pull --ff-only "origin" "v$$(cat "./build/next-version.txt")"
	fi
# Import the private signing key from CI secrets
	$(MAKE) -e ./var/log/gpg-import.log
endif
# Build Python packages/distributions from the development Docker container for
# consistency/reproducibility.
	export VERSION=$$(./.tox/build/bin/cz version --project)
	docker pull "$(DOCKER_IMAGE):devel-$(PYTHON_ENV)-$(VCS_BRANCH)" || true
	mkdir -pv "./var/docker/$(PYTHON_ENV)/log/"
	touch "./var/docker/$(PYTHON_ENV)/log/build.log"
	$(MAKE) -e "./var/docker/$(PYTHON_ENV)/.tox/$(PYTHON_ENV)/bin/activate"
	docker compose run $(DOCKER_COMPOSE_RUN_ARGS) python-project-structure-devel \
	    pyproject-build -s
# https://twine.readthedocs.io/en/latest/#using-twine
	$(TOX_EXEC_BUILD_ARGS) twine check ./dist/python?project?structure-*
	$(MAKE) "check-clean"
	if [ ! -e "./build/next-version.txt" ]
	then
	    exit
	fi
# Only release from the `master` or `develop` branches:
ifeq ($(RELEASE_PUBLISH),true)
# https://twine.readthedocs.io/en/latest/#using-twine
	$(TOX_EXEC_BUILD_ARGS) twine upload -s -r "$(PYPI_REPO)" \
	    ./dist/python?project?structure-*
	export VERSION=$$(./.tox/build/bin/cz version --project)
# Create a GitLab release
	./.tox/build/bin/twine upload -s -r "gitlab" ./dist/python?project?structure-*
	release_cli_args="--description ./NEWS-release.rst"
	release_cli_args+=" --tag-name v$${VERSION}"
	release_cli_args+=" --assets-link {\
	\"name\":\"PyPI\",\
	\"url\":\"https://$(PYPI_HOSTNAME)/project/$(CI_PROJECT_NAME)/$${VERSION}/\",\
	\"link_type\":\"package\"\
	}"
	release_cli_args+=" --assets-link {\
	\"name\":\"GitLab-PyPI-Package-Registry\",\
	\"url\":\"$(CI_SERVER_URL)/$(CI_PROJECT_PATH)/-/packages/\",\
	\"link_type\":\"package\"\
	}"
	release_cli_args+=" --assets-link {\
	\"name\":\"Docker-Hub-Container-Registry\",\
	\"url\":\"https://hub.docker.com/r/merpatterson/$(CI_PROJECT_NAME)/tags\",\
	\"link_type\":\"image\"\
	}"
	docker compose run --rm gitlab-release-cli release-cli \
	    --server-url "$(CI_SERVER_URL)" --project-id "$(CI_PROJECT_ID)" \
	    create $${release_cli_args}
# Create a GitHub release
	gh release create "v$${VERSION}" $(GITHUB_RELEASE_ARGS) \
	    --notes-file "./NEWS-release.rst" ./dist/python?project?structure-*
endif

.PHONY: release-docker
### Publish all container images to all container registries
release-docker: build-docker
	$(MAKE) $(DOCKER_REGISTRIES:%=./var/log/docker-login-%.log)
	$(MAKE) -e -j $(PYTHON_MINORS:%=release-docker-%)
.PHONY: $(PYTHON_MINORS:%=release-docker-%)
### Publish the container images for one Python version to all container registry
$(PYTHON_MINORS:%=release-docker-%):
	export PYTHON_ENV="py$(subst .,,$(@:release-docker-%=%))"
	$(MAKE) $(DOCKER_REGISTRIES:%=./var/log/docker-login-%.log)
	$(MAKE) -e -j $(DOCKER_REGISTRIES:%=release-docker-registry-%)
ifeq ($${PYTHON_ENV},$(PYTHON_LATEST_ENV))
	docker compose run $(DOCKER_COMPOSE_RUN_ARGS) docker-pushrm
endif
.PHONY: $(DOCKER_REGISTRIES:%=release-docker-registry-%)
### Publish all container images to one container registry
$(DOCKER_REGISTRIES:%=release-docker-registry-%):
# https://docs.docker.com/docker-hub/#step-5-build-and-push-a-container-image-to-docker-hub-from-your-computer
	$(MAKE) "./var/log/docker-login-$(@:release-docker-registry-%=%).log"
	for user_tag in $$(
	    $(MAKE) -e --no-print-directory \
	        build-docker-tags-$(@:release-docker-registry-%=%)
	)
	do
	    docker push "$${user_tag}"
	done
	for devel_tag in $$(
	    $(MAKE) -e DOCKER_VARIANT="devel" --no-print-directory \
	        build-docker-tags-$(@:release-docker-registry-%=%)
	)
	do
	    docker push "$${devel_tag}"
	done

.PHONY: format
### Automatically correct code in this checkout according to linters and style checkers
format: $(HOME)/.local/var/log/python-project-structure-host-install.log
	$(TOX_EXEC_ARGS) autoflake -r -i --remove-all-unused-imports \
		--remove-duplicate-keys --remove-unused-variables \
		--remove-unused-variables "./src/pythonprojectstructure/"
	$(TOX_EXEC_ARGS) autopep8 -v -i -r "./src/pythonprojectstructure/"
	$(TOX_EXEC_ARGS) black "./src/pythonprojectstructure/"

.PHONY: lint-docker
### Check the style and content of the `./Dockerfile*` files
lint-docker: ./.env $(DOCKER_VOLUMES)
	docker compose run $(DOCKER_COMPOSE_RUN_ARGS) hadolint \
	    hadolint "./Dockerfile"
	docker compose run $(DOCKER_COMPOSE_RUN_ARGS) hadolint \
	    hadolint "./Dockerfile.devel"
	docker compose run $(DOCKER_COMPOSE_RUN_ARGS) hadolint \
	    hadolint "./build-host/Dockerfile"

.PHONY: test
### Format the code and run the full suite of tests, coverage checks, and linters
test: lint-docker test-docker
.PHONY: test-docker
### Format the code and run the full suite of tests, coverage checks, and linters
test-docker: ./.env build-wheel
	$(MAKE) -e -j \
	    TOX_RUN_ARGS="run --installpkg ./dist/$$(
	        readlink "./dist/.current.whl"
	    )" \
	    DOCKER_BUILD_ARGS="--progress plain" \
	    $(PYTHON_MINORS:%=test-docker-%)
.PHONY: $(PYTHON_MINORS:%=test-docker-%)
### Run the full suite of tests inside a docker container for this Python version
$(PYTHON_MINORS:%=test-docker-%):
	$(MAKE) -e \
	    PYTHON_MINORS="$(@:test-docker-%=%)" \
	    PYTHON_MINOR="$(@:test-docker-%=%)" \
	    PYTHON_ENV="py$(subst .,,$(@:test-docker-%=%))" \
	    test-docker-pyminor
.PHONY: test-docker-pyminor
test-docker-pyminor: build-docker-$(PYTHON_MINOR)
	docker_run_args="--rm"
	if [ ! -t 0 ]
	then
# No fancy output when running in parallel
	    docker_run_args+=" -T"
	fi
# Ensure the dist/package has been correctly installed in the image
	docker compose run $${docker_run_args} python-project-structure \
	    python -m pythonprojectstructure --help
	docker compose run $${docker_run_args} python-project-structure \
	    python-project-structure --help
# Run from the development Docker container for consistency
	docker compose run $${docker_run_args} python-project-structure-devel \
	    make -e PYTHON_MINORS="$(PYTHON_MINORS)" TOX_RUN_ARGS="$(TOX_RUN_ARGS)" \
	        test-local
.PHONY: test-local
### Run the full suite of tests on the local host
test-local:
	tox $(TOX_RUN_ARGS) -e "$(TOX_ENV_LIST)"
.PHONY: test-debug
### Run tests in the main/default environment and invoke the debugger on errors/failures
test-debug: ./var/log/tox/$(PYTHON_ENV)/editable.log
	$(TOX_EXEC_ARGS) pytest --pdb

.PHONY: upgrade
### Update all fixed/pinned dependencies to their latest available versions
upgrade: ./.env $(DOCKER_VOLUMES)
	touch "./setup.cfg" "./requirements/build.txt.in" "./build-host/requirements.txt.in"
ifeq ($(CI),true)
# Pull separately to reduce noisy interactive TTY output where it shouldn't be:
	docker compose pull --quiet python-project-structure-devel
endif
	docker compose create python-project-structure-devel
# Ensure the network is create first to avoid race conditions
	docker compose create python-project-structure-devel
	$(MAKE) -e PIP_COMPILE_ARGS="--upgrade" -j \
	    $(PYTHON_MINORS:%=build-docker-requirements-%)
# Update VCS hooks from remotes to the latest tag.
	$(TOX_EXEC_BUILD_ARGS) pre-commit autoupdate
.PHONY: upgrade-branch
### Reset an upgrade branch, commit upgraded dependencies on it, and push for review
upgrade-branch: ~/.gitconfig ./var/log/git-remotes.log
	git fetch "origin" "$(VCS_BRANCH)"
	git fetch "origin" "$(VCS_BRANCH)-upgrade"
	if git show-ref -q --heads "$(VCS_BRANCH)-upgrade"
	then
# Reset an existing local branch to the latest upstream before upgrading
	    git checkout "$(VCS_BRANCH)-upgrade"
	    git reset --hard "origin/$(VCS_BRANCH)"
	else
# Create a new local branch from the latest upstream before upgrading
	    git checkout -b "$(VCS_BRANCH)-upgrade" "origin/$(VCS_BRANCH)"
	fi
	$(MAKE) TEMPLATE_IGNORE_EXISTING="true" upgrade
	if $(MAKE) "check-clean"
	then
# No changes from upgrade, exit successfully but push nothing
	    exit
	fi
# Commit the upgrade changes
	echo "Upgrade all requirements and dependencies to the latest versions." \
	    >"./src/pythonprojectstructure/newsfragments/upgrade-requirements.misc.rst"
	git add --update \
	    './build-host/requirements-*.txt' './requirements/*/build.txt' \
	    "./.pre-commit-config.yaml"
	git add \
	    "./src/pythonprojectstructure/newsfragments/upgrade-requirements.misc.rst"
	git commit --all --signoff -m \
	    "build(deps): Upgrade requirements latest versions"
# Fail if upgrading left untracked files in VCS
	$(MAKE) "check-clean"
# Push any upgrades to the remote for review.  Specify both the ref and the expected ref
# for `--force-with-lease=...` to support pushing to multiple mirrors/remotes via
# multiple `pushUrl`:
	git push \
	    --force-with-lease="$(VCS_BRANCH)-upgrade:origin/$(VCS_BRANCH)-upgrade" \
	    --no-verify "origin" "HEAD:$(VCS_BRANCH)-upgrade"

# TEMPLATE: Run this once for your project.  See the `./var/log/docker-login*.log`
# targets for the authentication environment variables that need to be set or just login
# to those container registries manually and touch these targets.
.PHONY: bootstrap-project
### Run any tasks needed to be run once for a given project by a maintainer
bootstrap-project: \
		./var/log/docker-login-GITLAB.log \
		./var/log/docker-login-GITHUB.log
# Initially seed the build host Docker image to bootstrap CI/CD environments
# GitLab CI/CD:
	$(MAKE) -C "./build-host/" DOCKER_IMAGE="$(DOCKER_IMAGE_GITLAB)" release
# GitHub Actions:
	$(MAKE) -C "./build-host/" DOCKER_IMAGE="$(DOCKER_IMAGE_GITHUB)" release

.PHONY: clean
### Restore the checkout to a state as close to an initial clone as possible
clean:
	docker compose down --remove-orphans --rmi "all" -v || true
	$(TOX_EXEC_BUILD_ARGS) pre-commit uninstall \
	    --hook-type "pre-commit" --hook-type "commit-msg" --hook-type "pre-push" \
	    || true
	$(TOX_EXEC_BUILD_ARGS) pre-commit clean || true
	git clean -dfx -e "var/" -e ".env"
	rm -rfv "./var/log/"
	rm -rf "./var/docker/"


## Utility targets

.PHONY: expand-template
## Create a file from a template replacing environment variables
expand-template: $(HOME)/.local/var/log/python-project-structure-host-install.log
	set +x
	if [ -e "$(target)" ]
	then
ifeq ($(TEMPLATE_IGNORE_EXISTING),true)
	    exit
else
	    envsubst <"$(template)" | diff -u "$(target)" "-" || true
	    echo "ERROR: Template $(template) has been updated:"
	    echo "       Reconcile changes and \`$$ touch $(target)\`:"
	    false
endif
	fi
	envsubst <"$(template)" >"$(target)"


## Real targets

# Manage fixed/pinned versions in `./requirements/**.txt` files.  Has to be run for each
# python version in the virtual environment for that Python version:
# https://github.com/jazzband/pip-tools#cross-environment-usage-of-requirementsinrequirementstxt-and-pip-compile
$(PYTHON_ENVS:%=./requirements/%/devel.txt): ./pyproject.toml ./setup.cfg ./tox.ini
	true DEBUG Updated prereqs: $(?)
	$(MAKE) "$(@:requirements/%/devel.txt=./var/log/tox/%/build.log)"
	./.tox/$(@:requirements/%/devel.txt=%)/bin/pip-compile \
	    --resolver "backtracking" $(PIP_COMPILE_ARGS) --extra "devel" \
	    --output-file "$(@)" "$(<)"
	mkdir -pv "./var/log/"
	touch "./var/log/rebuild.log"
$(PYTHON_ENVS:%=./requirements/%/user.txt): ./pyproject.toml ./setup.cfg ./tox.ini
	true DEBUG Updated prereqs: $(?)
	$(MAKE) "$(@:requirements/%/user.txt=./var/log/tox/%/build.log)"
	./.tox/$(@:requirements/%/user.txt=%)/bin/pip-compile \
	    --resolver "backtracking" $(PIP_COMPILE_ARGS) --output-file "$(@)" "$(<)"
	mkdir -pv "./var/log/"
	touch "./var/log/rebuild.log"
$(PYTHON_ENVS:%=./build-host/requirements-%.txt): ./build-host/requirements.txt.in
	true DEBUG Updated prereqs: $(?)
	$(MAKE) "$(@:build-host/requirements-%.txt=./var/log/tox/%/build.log)"
	./.tox/$(@:build-host/requirements-%.txt=%)/bin/pip-compile \
	    --resolver "backtracking" $(PIP_COMPILE_ARGS) --output-file "$(@)" "$(<)"
# Only update the installed tox version for the latest/host/main/default Python version
	if [ "$(@:build-host/requirements-%.txt=%)" = "$(PYTHON_ENV)" ]
	then
# Don't install tox into one of it's own virtual environments
	    if [ -n "$${VIRTUAL_ENV:-}" ]
	    then
	        pip_bin="$$(which -a pip | grep -v "^$${VIRTUAL_ENV}/bin/" | head -n 1)"
	    else
	        pip_bin="pip"
	    fi
	    "$${pip_bin}" install -r "$(@)"
	fi
	mkdir -pv "./var/log/"
	touch "./var/log/rebuild.log"
$(PYTHON_ENVS:%=./requirements/%/build.txt): ./requirements/build.txt.in
	true DEBUG Updated prereqs: $(?)
	$(MAKE) "$(@:requirements/%/build.txt=./var/log/tox/%/build.log)"
	./.tox/$(@:requirements/%/build.txt=%)/bin/pip-compile \
	    --resolver "backtracking" $(PIP_COMPILE_ARGS) --output-file "$(@)" "$(<)"

# Workaround tox's `usedevelop = true` not working with `./pyproject.toml`
$(PYTHON_ALL_ENVS:%=./var/log/tox/%/build.log): \
		$(HOME)/.local/var/log/python-project-structure-host-install.log
	mkdir -pv "$(dir $(@))"
	tox exec $(TOX_EXEC_OPTS) -e "$(@:var/log/tox/%/build.log=%)" -- python -c "" |
	    tee -a "$(@)"
$(PYTHON_ENVS:%=./var/log/tox/%/editable.log):
	$(MAKE) "$(HOME)/.local/var/log/python-project-structure-host-install.log"
	mkdir -pv "$(dir $(@))"
	tox exec $(TOX_EXEC_OPTS) -e "$(@:var/log/tox/%/editable.log=%)" -- \
	    pip install -e "./" | tee -a "$(@)"

# Build a wheel package but only if one hasn't already been made
./dist/.current.whl:
	$(MAKE) build-wheel

# Docker targets
./var/docker/$(PYTHON_ENV)/log/build.log: \
		./Dockerfile ./Dockerfile.devel ./.dockerignore ./bin/entrypoint \
		./pyproject.toml ./setup.cfg ./tox.ini \
		./build-host/requirements.txt.in ./docker-compose.yml \
		./docker-compose.override.yml ./.env ./var/log/tox/build/build.log \
		./var/docker/$(PYTHON_ENV)/log/rebuild.log $(DOCKER_VOLUMES)
	true DEBUG Updated prereqs: $(?)
	mkdir -pv "$(dir $(@))" \
# Workaround issues with local images and the development image depending on the end
# user image.  It seems that `depends_on` isn't sufficient.
	$(MAKE) $(HOME)/.local/var/log/python-project-structure-host-install.log
# Retrieve VCS data needed for versioning (tags) and release (release notes)
	git fetch --tags origin "$(VCS_BRANCH)"
	export VERSION=$$(./.tox/build/bin/cz version --project)
# https://github.com/moby/moby/issues/39003#issuecomment-879441675
	docker_build_args="$(DOCKER_BUILD_ARGS) \
	    --build-arg BUILDKIT_INLINE_CACHE=1 \
	    --build-arg PYTHON_MINOR=$(PYTHON_MINOR) \
	    --build-arg PYTHON_ENV=$(PYTHON_ENV) \
	    --build-arg VERSION=$${VERSION}"
	docker_build_user_tags=""
	for user_tag in $$($(MAKE) -e --no-print-directory build-docker-tags)
	do
	    docker_build_user_tags+="--tag $${user_tag} "
	done
<<<<<<< HEAD
	docker_build_caches=""
ifeq ($(GITLAB_CI),true)
# Don't cache when building final releases on `master`
	$(MAKE) -e "./var/log/docker-login-GITLAB.log"
ifneq ($(VCS_BRANCH),master)
	docker pull "$(DOCKER_IMAGE_GITLAB):$(PYTHON_ENV)-$(VCS_BRANCH)" || true
	docker_build_caches+=" \
	--cache-from $(DOCKER_IMAGE_GITLAB):$(PYTHON_ENV)-$(VCS_BRANCH)"
endif
endif
ifeq ($(GITHUB_ACTIONS),true)
	$(MAKE) -e "./var/log/docker-login-GITHUB.log"
ifneq ($(VCS_BRANCH),master)
# Can't use the GitHub Actions cache when we're only pushing images from GitLab CI/CD
	docker pull "$(DOCKER_IMAGE_GITHUB):$(PYTHON_ENV)-$(VCS_BRANCH)" || true
	docker_build_caches+=" \
	--cache-from $(DOCKER_IMAGE_GITHUB):$(PYTHON_ENV)-$(VCS_BRANCH)"
endif
endif
# This variant is the default used for tags such as `latest`
=======
ifeq ($(CI),true)
# Workaround broken interactive session detection
	docker pull "python:${PYTHON_MINOR}"
endif
>>>>>>> fc37132e
	docker buildx build --pull $${docker_build_args} $${docker_build_user_tags} \
	    $${docker_build_caches} "./"
# Ensure any subsequent builds have optimal caches
ifeq ($(GITLAB_CI),true)
	docker push "$(DOCKER_IMAGE_GITLAB):$(PYTHON_ENV)-$(VCS_BRANCH)"
endif
ifeq ($(GITHUB_ACTIONS),true)
	docker push "$(DOCKER_IMAGE_GITHUB):$(PYTHON_ENV)-$(VCS_BRANCH)"
endif
# Build the development image
	docker_build_devel_tags=""
	for devel_tag in $$(
	    $(MAKE) -e DOCKER_VARIANT="devel" --no-print-directory build-docker-tags
	)
	do
	    docker_build_devel_tags+="--tag $${devel_tag} "
	done
<<<<<<< HEAD
	docker_build_caches=""
ifeq ($(GITLAB_CI),true)
ifneq ($(VCS_BRANCH),master)
	docker pull "$(DOCKER_IMAGE_GITLAB):devel-$(PYTHON_ENV)-$(VCS_BRANCH)" || true
	docker_build_caches+=" --cache-from \
	$(DOCKER_IMAGE_GITLAB):devel-$(PYTHON_ENV)-$(VCS_BRANCH)"
endif
endif
ifeq ($(GITHUB_ACTIONS),true)
ifneq ($(VCS_BRANCH),master)
	docker pull "$(DOCKER_IMAGE_GITHUB):devel-$(PYTHON_ENV)-$(VCS_BRANCH)" || true
	docker_build_caches+=" --cache-from \
	$(DOCKER_IMAGE_GITHUB):devel-$(PYTHON_ENV)-$(VCS_BRANCH)"
endif
endif
	docker buildx build $${docker_build_args} $${docker_build_devel_tags} \
	    $${docker_build_caches} --file "./Dockerfile.devel" "./"
# Ensure any subsequent builds have optimal caches
ifeq ($(GITLAB_CI),true)
	docker push "$(DOCKER_IMAGE_GITLAB):devel-$(PYTHON_ENV)-$(VCS_BRANCH)"
endif
ifeq ($(GITHUB_ACTIONS),true)
	docker push "$(DOCKER_IMAGE_GITHUB):devel-$(PYTHON_ENV)-$(VCS_BRANCH)"
endif
=======
	docker buildx build --pull $${docker_build_args} $${docker_build_devel_tags} \
	    --file "./Dockerfile.devel" "./"
>>>>>>> fc37132e
	date >>"$(@)"
# The image installs the host requirements, reflect that in the bind mount volumes
	date >>"$(@:%/build.log=%/host-install.log)"
# Update the pinned/frozen versions, if needed, using the container.  If changed, then
# we may need to re-build the container image again to ensure it's current and correct.
ifeq ($(BUILD_REQUIREMENTS),true)
	docker compose run $(DOCKER_COMPOSE_RUN_ARGS) -T \
	    python-project-structure-devel make -e PYTHON_MINORS="$(PYTHON_MINOR)" \
	    build-requirements-$(PYTHON_ENV)
	$(MAKE) -e "$(@)"
endif

.PHONY: $(PYTHON_ENVS:%=build-docker-volumes-%)
### Ensure access permissions to build artifacts in Python version container volumes
# If created by `# dockerd`, they end up owned by `root`.
$(PYTHON_ENVS:%=build-docker-volumes-%): \
		./var/ ./src/python_project_structure.egg-info/ ./.tox/
	$(MAKE) \
	    $(@:build-docker-volumes-%=./var/docker/%/) \
	    $(@:build-docker-volumes-%=./var/docker/%/python_project_structure.egg-info/) \
	    $(@:build-docker-volumes-%=./var/docker/%/.tox/)
./var/ $(PYTHON_ENVS:%=./var/docker/%/) \
./src/python_project_structure.egg-info/ \
$(PYTHON_ENVS:%=./var/docker/%/python_project_structure.egg-info/) \
./.tox/ $(PYTHON_ENVS:%=./var/docker/%/.tox/):
	mkdir -pv "$(@)"

# Marker file used to trigger the rebuild of the image for just one Python version.
# Useful to workaround async timestamp issues when running jobs in parallel.
./var/docker/$(PYTHON_ENV)/log/rebuild.log:
	mkdir -pv "$(dir $(@))"
	date >>"$(@)"

# Target for use as a prerequisite in host targets that depend on the virtualenv having
# been built.
$(PYTHON_ALL_ENVS:%=./var/docker/%/.tox/%/bin/activate):
	python_env=$(notdir $(@:%/bin/activate=%))
	$(MAKE) "./var/docker/$${python_env}/log/build.log"
	docker compose run $(DOCKER_COMPOSE_RUN_ARGS) -T \
	    python-project-structure-devel make -e PYTHON_MINORS="$(PYTHON_MINOR)" \
	    "./var/log/tox/$${python_env}/build.log"

# Local environment variables from a template
./.env: ./.env.in
	$(MAKE) -e "template=$(<)" "target=$(@)" expand-template

# Perform any one-time local checkout set up
$(HOME)/.local/var/log/python-project-structure-host-install.log:
	mkdir -pv "$(dir $(@))"
# Bootstrap the minimum Python environment
	(
	    if ! which pip
	    then
	        if which apk
	        then
	            sudo apk update
	            sudo apk add "gettext" "py3-pip" "gnupg" "github-cli" "curl"
	        elif which apt-get
	        then
	            sudo apt-get update
	            sudo apt-get install -y \
	                "gettext-base" "python3-pip" "gnupg" "gh" "curl"
	        else
	            set +x
	            echo "ERROR: OS not supported for installing host dependencies"
	            false
	        fi
	    fi
	    if [ -e ./build-host/requirements-$(PYTHON_HOST_ENV).txt ]
	    then
	        pip install -r "./build-host/requirements-$(PYTHON_HOST_ENV).txt"
	    else
	        pip install -r "./build-host/requirements.txt.in"
	    fi
	) | tee -a "$(@)"

./var/log/codecov-install.log:
	mkdir -pv "$(dir $(@))"
# Install the code test coverage publishing tool
	(
	    if ! which codecov
	    then
	        mkdir -pv ~/.local/bin/
# https://docs.codecov.com/docs/codecov-uploader#using-the-uploader-with-codecovio-cloud
	        if which brew
	        then
# Mac OS X
	            curl --output-dir ~/.local/bin/ -Os \
	                "https://uploader.codecov.io/latest/macos/codecov"
	        elif which apk
	        then
# Alpine
	            wget --directory-prefix ~/.local/bin/ \
	                "https://uploader.codecov.io/latest/alpine/codecov"
	        else
# Other Linux distributions
	            curl --output-dir ~/.local/bin/ -Os \
	                "https://uploader.codecov.io/latest/linux/codecov"
	        fi
	        chmod +x ~/.local/bin/codecov
	    fi
	    if ! which codecov
	    then
	        set +x
	        echo "ERROR: CodeCov CLI tool still not on PATH"
	        false
	    fi
	) | tee -a "$(@)"

./.git/hooks/pre-commit:
	$(MAKE) "$(HOME)/.local/var/log/python-project-structure-host-install.log"
	$(TOX_EXEC_BUILD_ARGS) pre-commit install \
	    --hook-type "pre-commit" --hook-type "commit-msg" --hook-type "pre-push"

# Capture any project initialization tasks for reference.  Not actually usable.
./pyproject.toml:
	$(MAKE) "$(HOME)/.local/var/log/python-project-structure-host-install.log"
	$(TOX_EXEC_BUILD_ARGS) cz init

# Emacs editor settings
./.dir-locals.el: ./.dir-locals.el.in
	$(MAKE) -e "template=$(<)" "target=$(@)" expand-template

# User-created pre-requisites
~/.gitconfig:
	git config --global user.name "$(USER_FULL_NAME)"
	git config --global user.email "$(USER_EMAIL)"
./var/log/git-remotes.log:
ifeq ($(RELEASE_PUBLISH),true)
	set +x
ifneq ($(VCS_REMOTE_PUSH_URL),)
# Requires a Personal or Project Access Token in the GitLab CI/CD Variables.  That
# variable value should be prefixed with the token name as a HTTP `user:password`
# authentication string:
# https://stackoverflow.com/a/73426417/624787
	git remote set-url --push --add "origin" "$(VCS_REMOTE_PUSH_URL)"
endif
ifneq ($(GITHUB_ACTIONS),true)
ifneq ($(PROJECT_GITHUB_PAT),)
# Also push to the mirror with the `ci.skip` option to avoid redundant runs on the
# mirror.
	git remote set-url --push --add "origin" \
	    "https://$(PROJECT_GITHUB_PAT)@github.com/$(CI_PROJECT_PATH).git"
endif
endif
	set -x
# Fail fast if there's still no push access
	git push -o ci.skip --no-verify --tags "origin"
endif
~/.pypirc: ./home/.pypirc.in
	$(MAKE) -e "template=$(<)" "target=$(@)" expand-template

./var/log/docker-login-DOCKER.log: ./.env
	mkdir -pv "$(dir $(@))"
	set +x
	source "./.env"
	export DOCKER_PASS
	set -x
	printenv "DOCKER_PASS" | docker login -u "merpatterson" --password-stdin
	date | tee -a "$(@)"
./var/log/docker-login-GITLAB.log: ./.env
	mkdir -pv "$(dir $(@))"
	set +x
	source "./.env"
	export CI_REGISTRY_PASSWORD
	set -x
	printenv "CI_REGISTRY_PASSWORD" |
	    docker login -u "$(CI_REGISTRY_USER)" --password-stdin "$(CI_REGISTRY)"
	date | tee -a "$(@)"
./var/log/docker-login-GITHUB.log: ./.env
	mkdir -pv "$(dir $(@))"
	set +x
	source "./.env"
	export PROJECT_GITHUB_PAT
	set -x
	printenv "PROJECT_GITHUB_PAT" |
	    docker login -u "$(GITHUB_REPOSITORY_OWNER)" --password-stdin "ghcr.io"
	date | tee -a "$(@)"

# GPG signing key creation and management in CI
export GPG_PASSPHRASE=
./var/ci-cd-signing-subkey.asc:
# We need a private key in the CI/CD environment for signing release commits and
# artifacts.  Use a subkey so that it can be revoked without affecting your main key.
# This recipe captures what I had to do to export a private signing subkey.  It's not
# widely tested so it should probably only be used for reference.  It worked for me but
# the risk is leaking your main private key so double and triple check all your
# assumptions and results.
# 1. Create a signing subkey with a NEW, SEPARATE passphrase:
#    https://wiki.debian.org/Subkeys#How.3F
# 2. Get the long key ID for that private subkey:
#	gpg --list-secret-keys --keyid-format "LONG"
# 3. Export *just* that private subkey and verify that the main secret key packet is the
#    GPG dummy packet and that the only other private key included is the intended
#    subkey:
#	gpg --armor --export-secret-subkeys "$(GPG_SIGNING_KEYID)!" |
#	    gpg --list-packets
# 4. Export that key as text to a file:
	gpg --armor --export-secret-subkeys "$(GPG_SIGNING_KEYID)!" >"$(@)"
# 5. Confirm that the exported key can be imported into a temporary GNU PG directory and
#    that temporary directory can then be used to sign files:
#	gnupg_homedir=$$(mktemp -d --suffix=".d" "gnupd.XXXXXXXXXX")
#	printenv 'GPG_PASSPHRASE' >"$${gnupg_homedir}/.passphrase"
#	gpg --homedir "$${gnupg_homedir}" --batch --import <"$(@)"
#	echo "Test signature content" >"$${gnupg_homedir}/test-sig.txt"
#	gpgconf --kill gpg-agent
#	gpg --homedir "$${gnupg_homedir}" --batch --pinentry-mode "loopback" \
#	    --passphrase-file "$${gnupg_homedir}/.passphrase" \
#	    --local-user "$(GPG_SIGNING_KEYID)!" --sign "$${gnupg_homedir}/test-sig.txt"
#	gpg --batch --verify "$${gnupg_homedir}/test-sig.txt.gpg"
# 6. Add the contents of this target as a `GPG_SIGNING_PRIVATE_KEY` secret in CI and the
# passphrase for the signing subkey as a `GPG_PASSPHRASE` secret in CI
./var/log/gpg-import.log:
# In each CI run, import the private signing key from the CI secrets
	printenv "GPG_SIGNING_PRIVATE_KEY" | gpg --batch --import | tee -a "$(@)"
	echo 'default-key:0:"$(GPG_SIGNING_KEYID)' | gpgconf —change-options gpg
	git config --global user.signingkey "$(GPG_SIGNING_KEYID)"
# "Unlock" the signing key for the remainder of this CI run:
	printenv 'GPG_PASSPHRASE' >"./var/ci-cd-signing-subkey.passphrase"
	true | gpg --batch --pinentry-mode "loopback" \
	    --passphrase-file "./var/ci-cd-signing-subkey.passphrase" \
	    --sign | gpg --list-packets<|MERGE_RESOLUTION|>--- conflicted
+++ resolved
@@ -255,15 +255,10 @@
 	export PYTHON_MINOR="$(@:build-docker-requirements-%=%)"
 	export PYTHON_ENV="py$(subst .,,$(@:build-docker-requirements-%=%))"
 	$(MAKE) build-docker-volumes-$${PYTHON_ENV}
-<<<<<<< HEAD
-	docker compose run --rm -T python-project-structure-devel make -e \
-	    PYTHON_MINORS="$(@:build-docker-requirements-%=%)" \
-	    PIP_COMPILE_ARGS="$(PIP_COMPILE_ARGS)" \
-=======
 	docker compose run $(DOCKER_COMPOSE_RUN_ARGS) -T \
 	    python-project-structure-devel make -e \
 	    PYTHON_MINORS="$(@:build-docker-requirements-%=%)" \
->>>>>>> fc37132e
+	    PIP_COMPILE_ARGS="$(PIP_COMPILE_ARGS)" \
 	    build-requirements-py$(subst .,,$(@:build-docker-requirements-%=%))
 
 
@@ -752,7 +747,6 @@
 	do
 	    docker_build_user_tags+="--tag $${user_tag} "
 	done
-<<<<<<< HEAD
 	docker_build_caches=""
 ifeq ($(GITLAB_CI),true)
 # Don't cache when building final releases on `master`
@@ -773,12 +767,10 @@
 endif
 endif
 # This variant is the default used for tags such as `latest`
-=======
 ifeq ($(CI),true)
 # Workaround broken interactive session detection
 	docker pull "python:${PYTHON_MINOR}"
 endif
->>>>>>> fc37132e
 	docker buildx build --pull $${docker_build_args} $${docker_build_user_tags} \
 	    $${docker_build_caches} "./"
 # Ensure any subsequent builds have optimal caches
@@ -796,7 +788,6 @@
 	do
 	    docker_build_devel_tags+="--tag $${devel_tag} "
 	done
-<<<<<<< HEAD
 	docker_build_caches=""
 ifeq ($(GITLAB_CI),true)
 ifneq ($(VCS_BRANCH),master)
@@ -812,7 +803,7 @@
 	$(DOCKER_IMAGE_GITHUB):devel-$(PYTHON_ENV)-$(VCS_BRANCH)"
 endif
 endif
-	docker buildx build $${docker_build_args} $${docker_build_devel_tags} \
+	docker buildx build --pull $${docker_build_args} $${docker_build_devel_tags} \
 	    $${docker_build_caches} --file "./Dockerfile.devel" "./"
 # Ensure any subsequent builds have optimal caches
 ifeq ($(GITLAB_CI),true)
@@ -821,10 +812,6 @@
 ifeq ($(GITHUB_ACTIONS),true)
 	docker push "$(DOCKER_IMAGE_GITHUB):devel-$(PYTHON_ENV)-$(VCS_BRANCH)"
 endif
-=======
-	docker buildx build --pull $${docker_build_args} $${docker_build_devel_tags} \
-	    --file "./Dockerfile.devel" "./"
->>>>>>> fc37132e
 	date >>"$(@)"
 # The image installs the host requirements, reflect that in the bind mount volumes
 	date >>"$(@:%/build.log=%/host-install.log)"
