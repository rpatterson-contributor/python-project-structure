--- conflicted
+++ resolved
@@ -548,7 +548,6 @@
 	    $(TOX_EXEC_ARGS) towncrier build --version "$${next_version}" --yes
 # Increment the version in VCS
 	$(TOX_EXEC_BUILD_ARGS) cz bump $${cz_bump_args}
-<<<<<<< HEAD
 # Ensure the container image reflects the version bump but we don't need to update the
 # requirements again.
 	touch \
@@ -560,12 +559,6 @@
 # For testing locally, however, ensure the image is up-to-date for subsequent recipes.
 	$(MAKE) -e "./var/docker/$(PYTHON_ENV)/log/build-user.log"
 endif
-# The VCS remote should reflect the release before the release is published to ensure
-# that a published release is never *not* reflected in VCS.
-	git push --no-verify --tags "$(VCS_REMOTE)" "HEAD:$(VCS_BRANCH)"
-endif
-=======
->>>>>>> f7179605
 
 
 ## Development Targets:
