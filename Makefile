--- conflicted
+++ resolved
@@ -358,14 +358,9 @@
 
 .PHONY: check-push
 ### Perform any checks that should only be run before pushing
-<<<<<<< HEAD
 check-push: $(VCS_FETCH_TARGETS) build-docker-volumes-$(PYTHON_ENV) \
 		build-docker-$(PYTHON_MINOR) ./.env
-=======
-check-push: $(VCS_FETCH_TARGETS) \
-		$(HOME)/.local/var/log/python-project-structure-host-install.log
 	exit_code=0
->>>>>>> 4a1dc6fb
 	$(TOX_EXEC_BUILD_ARGS) cz check --rev-range \
 	    "$(VCS_UPSTREAM_REMOTE)/$(VCS_COMPARE_BRANCH)..HEAD" || exit_code=$$?
 	if ! (( $$exit_code == 3 || $$exit_code == 21 ))
