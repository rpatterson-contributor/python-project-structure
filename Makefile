## Development, build and maintenance tasks

### Defensive settings for make:
#     https://tech.davis-hansson.com/p/make/
SHELL:=bash
.ONESHELL:
.SHELLFLAGS:=-eu -o pipefail -c
.SILENT:
.DELETE_ON_ERROR:
MAKEFLAGS+=--warn-undefined-variables
MAKEFLAGS+=--no-builtin-rules
PS1?=$$

# Project-specific variables
GPG_SIGNING_KEYID=2EFF7CCE6828E359
CODECOV_TOKEN=

# Values derived from the environment
USER_NAME:=$(shell id -u -n)
USER_FULL_NAME=$(shell getent passwd "$(USER_NAME)" | cut -d ":" -f 5 | cut -d "," -f 1)
ifeq ($(USER_FULL_NAME),)
USER_FULL_NAME=$(USER_NAME)
endif
USER_EMAIL=$(USER_NAME)@$(shell hostname --fqdn)
PUID:=$(shell id -u)
PGID:=$(shell id -g)
# OS Detection
UNAME_KERNEL_NAME:=$(shell uname)
OS_ALPINE_VERSION:=$(shell cat "/etc/alpine-release" 2>"/dev/null")

# Options controlling behavior
VCS_BRANCH:=$(shell git branch --show-current)
# Only publish releases from the `master` or `develop` branches
SEMANTIC_RELEASE_VERSION_ARGS=--prerelease
RELEASE_PUBLISH=false
PYPI_REPO=testpypi
DOCKER_BUILD_ARGS=
GITHUB_RELEASE_ARGS=--prerelease
ifeq ($(VCS_BRANCH),master)
SEMANTIC_RELEASE_VERSION_ARGS=
RELEASE_PUBLISH=true
PYPI_REPO=pypi
DOCKER_BUILD_ARGS=--tag "merpatterson/python-project-structure:latest"
GITHUB_RELEASE_ARGS=
else ifeq ($(VCS_BRANCH),develop)
RELEASE_PUBLISH=true
endif
SEMANTIC_RELEASE_NEXT_VERSION=

# Done with `$(shell ...)`, echo recipe commands going forward
.SHELLFLAGS+= -x

# Done with `$(shell ...)`, echo recipe commands going forward
.SHELLFLAGS+= -x


## Top-level targets

.PHONY: all
### Default target
all: build

# Strive for as much consistency as possible in development tasks between the local host
# and inside containers.  To that end, most of the `*-docker` container target recipes
# should run the corresponding `*-local` local host target recipes inside the
# development container.  Top level targets, like `test`, should run as much as possible
# inside the development container.

.PHONY: build
### Set up everything for development from a checkout, local and in containers
build: ./.git/hooks/pre-commit build-local build-docker
.PHONY: build-local
### Set up for development locally, directly on the host
build-local: ./var/log/recreate.log
.PHONY: build-docker
### Set up for development in Docker containers
build-docker: ./var/log/docker-build.log

.PHONY: start
### Run the local development end-to-end stack services in the background as daemons
start: build-docker
	docker compose down
	docker compose up -d
.PHONY: run
### Run the local development end-to-end stack services in the foreground for debugging
run: build-docker
	docker compose down
	docker compose up

.PHONY: check-push
### Perform any checks that should only be run before pushing
check-push: build
	./.tox/build/bin/towncrier check --compare-with "origin/develop"

.PHONY: release
### Publish installable Python packages to PyPI and container images to Docker Hub
release:
	SEMANTIC_RELEASE_NEXT_VERSION=$$(
	    ./.tox/build/bin/semantic-release print-version \
	    --next $(SEMANTIC_RELEASE_VERSION_ARGS)
	)
	if [ -z "$${SEMANTIC_RELEASE_NEXT_VERSION}" ]
	then
# No release necessary for the commits since the last release.
	    exit
	fi
	$(MAKE) SEMANTIC_RELEASE_NEXT_VERSION="$${SEMANTIC_RELEASE_NEXT_VERSION}" \
	    release-python
ifeq ($(RELEASE_PUBLISH),true)
	$(MAKE) release-docker
endif
.PHONY: release-python
<<<<<<< HEAD
### Publish installable Python packages to PyPI
release-python: ~/.gitconfig ~/.pypirc ~/.local/bin/codecov ./var/log/recreate-build.log
# Upload any build or test artifacts to CI/CD providers
ifneq ($(CODECOV_TOKEN),)
	~/.local/bin/codecov -t "$(CODECOV_TOKEN)" --file "./coverage.xml"
endif
ifneq ($(GPG_SIGNING_PRIVATE_KEY),)
# Import the private signing key from CI secrets
	$(MAKE) ./var/log/gpg-import.log
endif
=======
### Publish installable Python packages to PyPI<
release-python: ./var/log/recreate-build.log ~/.gitconfig ~/.pypirc
>>>>>>> 24fc10c5
# Collect the versions involved in this release according to conventional commits
	current_version=$$(./.tox/build/bin/semantic-release print-version --current)
# Update the release notes/changelog
	./.tox/build/bin/towncrier check --compare-with "origin/develop"
<<<<<<< HEAD
	./.tox/build/bin/towncrier build --draft --yes >"./NEWS-release.rst"
	./.tox/build/bin/towncrier build --yes
=======
	./.tox/build/bin/towncrier build \
	    --version "$${SEMANTIC_RELEASE_NEXT_VERSION}" --yes
>>>>>>> 24fc10c5
	git commit --no-verify -S -m \
	    "build(release): Update changelog v$${current_version} -> v$${SEMANTIC_RELEASE_NEXT_VERSION}"
# Increment the version in VCS
	./.tox/build/bin/semantic-release version $(SEMANTIC_RELEASE_VERSION_ARGS)
# Prevent uploading unintended distributions
	rm -vf ./dist/*
# Build Python packages/distributions from the development Docker container for
# consistency/reproducibility.
	docker compose run --rm python-project-structure-devel \
	    ./.tox/py3/bin/pyproject-build
# https://twine.readthedocs.io/en/latest/#using-twine
	./.tox/build/bin/twine check dist/*
ifeq ($(RELEASE_PUBLISH),true)
# Publish from the local host outside a container for access to user credentials:
# https://twine.readthedocs.io/en/latest/#using-twine
# Only release on `master` or `develop` to avoid duplicate uploads
	./.tox/build/bin/twine upload -s -r "$(PYPI_REPO)" dist/*
# The VCS remote shouldn't reflect the release until the release has been successfully
# published
	git push --no-verify --tags origin $(VCS_BRANCH)
ifneq ($(GITHUB_TOKEN),)
# Create a GitHub release
	gh release create "v$${next_version}" $(GITHUB_RELEASE_ARGS) \
	    --notes-file "./NEWS-release.rst" ./dist/*
endif
endif
.PHONY: release-docker
### Publish container images to Docker Hub
release-docker: build-docker
# https://docs.docker.com/docker-hub/#step-5-build-and-push-a-container-image-to-docker-hub-from-your-computer
ifneq ($(DOCKER_PASS),)
	$(MAKE) ./var/log/docker-login.log
endif
	docker push -a "merpatterson/python-project-structure"
	docker compose run --rm docker-pushrm

.PHONY: format
### Automatically correct code in this checkout according to linters and style checkers
format: build-local
	./.tox/py3/bin/autoflake -r -i --remove-all-unused-imports \
		--remove-duplicate-keys --remove-unused-variables \
		--remove-unused-variables "./src/pythonprojectstructure/"
	./.tox/py3/bin/autopep8 -v -i -r "./src/pythonprojectstructure/"
	./.tox/py3/bin/black "./src/pythonprojectstructure/"

.PHONY: test
### Format the code and run the full suite of tests, coverage checks, and linters
test: build-docker
# Run from the development Docker container for consistency
	docker compose run --rm python-project-structure-devel make format test-local
.PHONY: test-local
### Run the full suite of tests on the local host
test-local: ./var/log/install-tox.log build-local
	tox
.PHONY: test-docker
### Run the full suite of tests inside a docker container
test-docker: build-docker
	docker compose run --rm python-project-structure-devel make test-local
# Ensure the dist/package has been correctly installed in the image
	docker compose run --rm python-project-structure \
	    python -m pythonprojectstructure --help
	docker compose run --rm python-project-structure python-project-structure --help
.PHONY: test-debug
### Run tests in the main/default environment and invoke the debugger on errors/failures
test-debug: ./var/log/editable.log
	./.tox/py3/bin/pytest --pdb

.PHONY: upgrade
### Update all fixed/pinned dependencies to their latest available versions
upgrade:
	touch "./pyproject.toml"
	$(MAKE) PUID=$(PUID) "test"
# Update VCS hooks from remotes to the latest tag.
	./.tox/build/bin/pre-commit autoupdate

.PHONY: clean
### Restore the checkout to a state as close to an initial clone as possible
clean:
	docker compose --remove-orphans down --rmi "all" -v || true
	./.tox/build/bin/pre-commit uninstall \
	    --hook-type "pre-commit" --hook-type "commit-msg" --hook-type "pre-push" \
	    || true
	./.tox/build/bin/pre-commit clean || true
	git clean -dfx -e "var/"
	rm -rfv "./var/log/"


## Utility targets

.PHONY: expand-template
## Create a file from a template replacing environment variables
expand-template: .SHELLFLAGS = -eu -o pipefail -c
expand-template:
	if [ -e "$(target)" ]
	then
	    echo "WARNING: Template $(template) has been updated:"
	    echo "Reconcile changes and \`$$ touch $(target)\`:"
	    diff -u "$(target)" "$(template)" || true
	    false
	fi
	envsubst <"$(template)" >"$(target)"


## Real targets

./requirements.txt: ./pyproject.toml ./setup.cfg ./tox.ini ./requirements-build.txt.in
	$(MAKE) "./var/log/recreate-build.log"
	tox -e "build"

./var/log/recreate.log: \
		./var/log/install-tox.log \
		./requirements.txt ./requirements-devel.txt ./tox.ini
	mkdir -pv "$(dir $(@))"
	tox -r --notest -v | tee -a "$(@)"
# Workaround tox's `usedevelop = true` not working with `./pyproject.toml`
./var/log/editable.log: ./var/log/recreate.log
	./.tox/py3/bin/pip install -e "./" | tee -a "$(@)"
./var/log/recreate-build.log: \
		./var/log/install-tox.log ./requirements-build.txt ./tox.ini
	mkdir -pv "$(dir $(@))"
	tox -r -e "build" --notest -v | tee -a "$(@)"

# Docker targets
./var/log/docker-build.log: \
		./Dockerfile ./Dockerfile.devel ./.dockerignore \
		./requirements.txt ./requirements-devel.txt ./bin/entrypoint \
		./docker-compose.yml ./docker-compose.override.yml ./.env \
		./var/log/recreate-build.log
# Ensure access permissions to build artifacts in container volumes.
# If created by `# dockerd`, they end up owned by `root`.
	mkdir -pv "$(dir $(@))" "./var-docker/log/" "./.tox/" "./.tox-docker/" \
	    "./src/python_project_structure.egg-info/" \
	    "./src/python_project_structure-docker.egg-info/"
# Workaround issues with local images and the development image depending on the end
# user image.  It seems that `depends_on` isn't sufficient.
	current_version=$$(./.tox/build/bin/semantic-release print-version --current)
	docker buildx build --pull $(DOCKER_BUILD_ARGS) \
	    --tag "merpatterson/python-project-structure:v$${current_version}" \
	    "./" | tee -a "$(@)"
	docker compose build python-project-structure-devel | tee -a "$(@)"
# Prepare the testing environment and tools as much as possible to reduce development
# iteration time when using the image.
	docker compose run --rm python-project-structure-devel make build-local

# Local environment variables from a template
./.env: ./.env.in
	$(MAKE) "PUID=$(PUID)" "PGID=$(PGID)" \
	    "template=$(<)" "target=$(@)" expand-template

# Perform any one-time local checkout set up
./var/log/install-tox.log:
	mkdir -pv "$(dir $(@))"
	(which tox || pip install tox) | tee -a "$(@)"

./.git/hooks/pre-commit: ./var/log/recreate.log
	./.tox/build/bin/pre-commit install \
	    --hook-type "pre-commit" --hook-type "commit-msg" --hook-type "pre-push"

~/.local/bin/codecov:
	mkdir -pv "$(dir $(@))"
# https://docs.codecov.com/docs/codecov-uploader#using-the-uploader-with-codecovio-cloud
ifeq ($(UNAME_KERNEL_NAME),Darwin)
	curl --output-dir "$(dir $(@))" -Os \
	    "https://uploader.codecov.io/latest/macos/codecov"
else ifeq ($(UNAME_KERNEL_NAME),Linux)
ifeq ($(OS_ALPINE_VERSION),)
	curl --output-dir "$(dir $(@))" -Os \
	    "https://uploader.codecov.io/latest/linux/codecov"
else
	wget --directory-prefix="$(dir $(@))" \
	    "https://uploader.codecov.io/latest/alpine/codecov"
endif
else
	if $$(which "$(notdir $(@))")
	then
	    ln -v --backup=numbered $$(which "$(notdir $(@))") "$(@)"
	else
	    echo "Could not determine how to install Codecov uploader"
	fi
endif
	chmod +x "$(@)"

# Capture any project initialization tasks for reference.  Not actually usable.
 ./pyproject.toml:
	./.tox/build/bin/cz init

# Emacs editor settings
./.dir-locals.el: ./.dir-locals.el.in
	$(MAKE) "template=$(<)" "target=$(@)" expand-template

# User-created pre-requisites
~/.gitconfig:
	git config --global user.name "$(USER_FULL_NAME)"
	git config --global user.email "$(USER_EMAIL)"
~/.pypirc: ./home/.pypirc.in
	$(MAKE) "template=$(<)" "target=$(@)" expand-template
./var/log/docker-login.log:
	printenv "DOCKER_PASS" | docker login -u "merpatterson" --password-stdin |
	    tee -a "$(@)"

# GPG signing key creation and management in CI
export GPG_PASSPHRASE=
./var/ci-cd-signing-subkey.asc:
# We need a private key in the CI/CD environment for signing release commits and
# artifacts.  Use a subkey so that it can be revoked without affecting your main key.
# This recipe captures what I had to do to export a private signing subkey.  It's not
# widely tested so it should probably only be used for reference.  It worked for me but
# the risk is leaking your main private key so double and triple check all your
# assumptions and results.
# 1. Create a signing subkey with a NEW, SEPARATE passphrase:
#    https://wiki.debian.org/Subkeys#How.3F
# 2. Get the long key ID for that private subkey:
#	gpg --list-secret-keys --keyid-format "LONG"
# 3. Export *just* that private subkey and verify that the main secret key packet is the
#    GPG dummy packet and that the only other private key included is the intended
#    subkey:
#	gpg --armor --export-secret-subkeys "$(GPG_SIGNING_KEYID)!" |
#	    gpg --list-packets
# 4. Export that key as text to a file:
	gpg --armor --export-secret-subkeys "$(GPG_SIGNING_KEYID)!" >"$(@)"
# 5. Confirm that the exported key can be imported into a temporary GNU PG directory and
#    that temporary directory can then be used to sign files:
#	gnupg_homedir=$$(mktemp -d --suffix=".d" "gnupd.XXXXXXXXXX")
#	printenv 'GPG_PASSPHRASE' >"$${gnupg_homedir}/.passphrase"
#	gpg --homedir "$${gnupg_homedir}" --batch --import <"$(@)"
#	echo "Test signature content" >"$${gnupg_homedir}/test-sig.txt"
#	gpgconf --kill gpg-agent
#	gpg --homedir "$${gnupg_homedir}" --batch --pinentry-mode "loopback" \
#	    --passphrase-file "$${gnupg_homedir}/.passphrase" \
#	    --local-user "$(GPG_SIGNING_KEYID)!" --sign "$${gnupg_homedir}/test-sig.txt"
#	gpg --batch --verify "$${gnupg_homedir}/test-sig.txt.gpg"
# 6. Add the contents of this target as a `GPG_SIGNING_PRIVATE_KEY` secret in CI and the
# passphrase for the signing subkey as a `GPG_PASSPHRASE` secret in CI
./var/log/gpg-import.log:
# In each CI run, import the private signing key from the CI secrets
	printenv "GPG_SIGNING_PRIVATE_KEY" | gpg --batch --import | tee -a "$(@)"
	echo 'default-key:0:"$(GPG_SIGNING_KEYID)' | gpgconf —change-options gpg
	git config --global user.signingkey "$(GPG_SIGNING_KEYID)"
# "Unlock" the signing key for the remainder of this CI run:
	printenv 'GPG_PASSPHRASE' >"./var/ci-cd-signing-subkey.passphrase"
	true | gpg --batch --pinentry-mode "loopback" \
	    --passphrase-file "./var/ci-cd-signing-subkey.passphrase" \
	    --sign | gpg --list-packets<|MERGE_RESOLUTION|>--- conflicted
+++ resolved
@@ -50,9 +50,6 @@
 # Done with `$(shell ...)`, echo recipe commands going forward
 .SHELLFLAGS+= -x
 
-# Done with `$(shell ...)`, echo recipe commands going forward
-.SHELLFLAGS+= -x
-
 
 ## Top-level targets
 
@@ -110,7 +107,6 @@
 	$(MAKE) release-docker
 endif
 .PHONY: release-python
-<<<<<<< HEAD
 ### Publish installable Python packages to PyPI
 release-python: ~/.gitconfig ~/.pypirc ~/.local/bin/codecov ./var/log/recreate-build.log
 # Upload any build or test artifacts to CI/CD providers
@@ -121,21 +117,15 @@
 # Import the private signing key from CI secrets
 	$(MAKE) ./var/log/gpg-import.log
 endif
-=======
-### Publish installable Python packages to PyPI<
-release-python: ./var/log/recreate-build.log ~/.gitconfig ~/.pypirc
->>>>>>> 24fc10c5
 # Collect the versions involved in this release according to conventional commits
 	current_version=$$(./.tox/build/bin/semantic-release print-version --current)
 # Update the release notes/changelog
 	./.tox/build/bin/towncrier check --compare-with "origin/develop"
-<<<<<<< HEAD
-	./.tox/build/bin/towncrier build --draft --yes >"./NEWS-release.rst"
-	./.tox/build/bin/towncrier build --yes
-=======
+	./.tox/build/bin/towncrier build
+	    --version "$${SEMANTIC_RELEASE_NEXT_VERSION}" --draft --yes \
+	    >"./NEWS-release.rst"
 	./.tox/build/bin/towncrier build \
 	    --version "$${SEMANTIC_RELEASE_NEXT_VERSION}" --yes
->>>>>>> 24fc10c5
 	git commit --no-verify -S -m \
 	    "build(release): Update changelog v$${current_version} -> v$${SEMANTIC_RELEASE_NEXT_VERSION}"
 # Increment the version in VCS
@@ -158,7 +148,7 @@
 	git push --no-verify --tags origin $(VCS_BRANCH)
 ifneq ($(GITHUB_TOKEN),)
 # Create a GitHub release
-	gh release create "v$${next_version}" $(GITHUB_RELEASE_ARGS) \
+	gh release create "v$${SEMANTIC_RELEASE_NEXT_VERSION}" $(GITHUB_RELEASE_ARGS) \
 	    --notes-file "./NEWS-release.rst" ./dist/*
 endif
 endif
