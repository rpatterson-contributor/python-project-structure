--- conflicted
+++ resolved
@@ -18,13 +18,10 @@
 # https://devguide.python.org/versions/#supported-versions
 PYTHON_SUPPORTED_MINORS=3.11 3.10 3.9 3.8 3.7
 export DOCKER_USER=merpatterson
-<<<<<<< HEAD
 # Project-specific variables
 GPG_SIGNING_KEYID=2EFF7CCE6828E359
 GITLAB_REPOSITORY_OWNER=rpatterson
 GITHUB_REPOSITORY_OWNER=$(GITLAB_REPOSITORY_OWNER)
-=======
->>>>>>> 709f3a71
 
 # Values derived from the environment
 USER_NAME:=$(shell id -u -n)
@@ -36,8 +33,6 @@
 export PUID:=$(shell id -u)
 export PGID:=$(shell id -g)
 export CHECKOUT_DIR=$(PWD)
-<<<<<<< HEAD
-=======
 export TZ=Etc/UTC
 ifneq ("$(wildcard /usr/share/zoneinfo/)","")
 export TZ=$(shell \
@@ -45,7 +40,6 @@
   $(firstword $(realpath /private/etc/localtime /etc/localtime)) \
 )
 endif
->>>>>>> 709f3a71
 # Use the same Python version tox would as a default:
 # https://tox.wiki/en/latest/config.html#base_python
 PYTHON_HOST_MINOR:=$(shell pip --version | sed -nE 's|.* \(python ([0-9]+.[0-9]+)\)$$|\1|p')
@@ -91,17 +85,11 @@
 TOX_EXEC_BUILD_ARGS=tox exec $(TOX_EXEC_OPTS) -e "build" --
 CI=false
 DOCKER_BUILD_ARGS=
-<<<<<<< HEAD
 DOCKER_REGISTRIES=DOCKER GITLAB GITHUB
 export DOCKER_REGISTRY=$(firstword $(DOCKER_REGISTRIES))
 DOCKER_IMAGE_DOCKER=$(DOCKER_USER)/python-project-structure
 DOCKER_IMAGE_GITLAB=$(CI_REGISTRY_IMAGE)
 DOCKER_IMAGE_GITHUB=ghcr.io/$(GITHUB_REPOSITORY_OWNER)/python-project-structure
-=======
-DOCKER_REGISTRIES=DOCKER
-export DOCKER_REGISTRY=$(firstword $(DOCKER_REGISTRIES))
-DOCKER_IMAGE_DOCKER=$(DOCKER_USER)/python-project-structure
->>>>>>> 709f3a71
 DOCKER_IMAGE=$(DOCKER_IMAGE_$(DOCKER_REGISTRY))
 export DOCKER_VARIANT=
 DOCKER_VARIANT_PREFIX=
@@ -117,10 +105,7 @@
 # Safe defaults for testing the release process without publishing to the final/official
 # hosts/indexes/registries:
 BUILD_REQUIREMENTS=true
-<<<<<<< HEAD
 PIP_COMPILE_ARGS=--upgrade
-=======
->>>>>>> 709f3a71
 RELEASE_PUBLISH=false
 TOWNCRIER_COMPARE_BRANCH=develop
 PYPI_REPO=testpypi
@@ -138,7 +123,6 @@
 export VCS_BRANCH:=$(shell git branch --show-current)
 endif
 # Only publish releases from the `master` or `develop` branches:
-<<<<<<< HEAD
 DOCKER_PUSH=false
 CI=false
 GITHUB_RELEASE_ARGS=--prerelease
@@ -150,9 +134,6 @@
 PIP_COMPILE_ARGS=
 endif
 ifeq ($(GITLAB_CI),true)
-=======
-export VCS_BRANCH:=$(shell git branch --show-current)
->>>>>>> 709f3a71
 ifeq ($(VCS_BRANCH),master)
 RELEASE_PUBLISH=true
 TOWNCRIER_COMPARE_BRANCH=master
@@ -254,17 +235,6 @@
 $(PYTHON_ENVS:%=build-requirements-%):
 # Avoid parallel tox recreations stomping on each other
 	$(MAKE) "$(@:build-requirements-%=./var/log/tox/%/build.log)"
-<<<<<<< HEAD
-# Running `$ pip-compile` in parallel generates a lot of network requests so if your
-# network connection is intermittent, even rarely, you'll probably see these errors:
-#     WARNING: Skipping page https://pypi.org/simple/wheel/ because the GET request got
-#     Content-Type: .  The only supported Content-Type is text/html
-	$(MAKE) -e -j \
-	    "./requirements/$(@:build-requirements-%=%)/user.txt" \
-	    "./requirements/$(@:build-requirements-%=%)/devel.txt" \
-	    "./requirements/$(@:build-requirements-%=%)/build.txt" \
-	    "./build-host/requirements-$(@:build-requirements-%=%).txt"
-=======
 	targets="./requirements/$(@:build-requirements-%=%)/user.txt \
 	    ./requirements/$(@:build-requirements-%=%)/devel.txt \
 	    ./requirements/$(@:build-requirements-%=%)/build.txt \
@@ -274,18 +244,14 @@
 	$(MAKE) -e -j $${targets} ||
 	    $(MAKE) -e -j $${targets} ||
 	    $(MAKE) -e -j $${targets}
->>>>>>> 709f3a71
 
 .PHONY: build-wheel
 ### Build the package/distribution format that is fastest to install
 build-wheel: \
 		./var/docker/$(PYTHON_ENV)/log/build.log \
 		./var/docker/$(PYTHON_ENV)/.tox/$(PYTHON_ENV)/bin/activate
-<<<<<<< HEAD
 # Retrieve VCS data needed for versioning (tags) and release (release notes)
 	git fetch --tags origin "$(VCS_BRANCH)"
-=======
->>>>>>> 709f3a71
 	ln -sfv "$$(
 	    docker compose run --rm python-project-structure-devel pyproject-build -w |
 	    sed -nE 's|^Successfully built (.+\.whl)$$|\1|p'
@@ -298,7 +264,6 @@
 		$(HOME)/.local/var/log/python-project-structure-host-install.log \
 		./var/docker/$(PYTHON_ENV)/log/build.log \
 		./var/docker/$(PYTHON_ENV)/.tox/$(PYTHON_ENV)/bin/activate
-<<<<<<< HEAD
 ifeq ($(RELEASE_PUBLISH),true)
 	set +x
 ifneq ($(VCS_REMOTE_PUSH_URL),)
@@ -321,8 +286,6 @@
 endif
 	set -x
 endif
-=======
->>>>>>> 709f3a71
 # Retrieve VCS data needed for versioning (tags) and release (release notes)
 	git fetch --tags origin "$(TOWNCRIER_COMPARE_BRANCH)"
 # Collect the versions involved in this release according to conventional commits
@@ -427,17 +390,12 @@
 
 .PHONY: release
 ### Publish installable Python packages to PyPI and container images to Docker Hub
-<<<<<<< HEAD
 release: release-python
 	$(MAKE) -e release-docker
-=======
-release: release-python release-docker
->>>>>>> 709f3a71
 
 .PHONY: release-python
 ### Publish installable Python packages to PyPI
 release-python: \
-<<<<<<< HEAD
 		~/.pypirc ./var/log/codecov-install.log \
 		$(HOME)/.local/var/log/python-project-structure-host-install.log \
 		./.env $(DOCKER_VOLUMES) ./dist/.current.whl
@@ -446,21 +404,14 @@
 	codecov --nonZero -t "$(CODECOV_TOKEN)" \
 	    --file "./build/$(PYTHON_ENV)/coverage.xml"
 endif
-=======
-		$(HOME)/.local/var/log/python-project-structure-host-install.log \
-		./.env $(DOCKER_VOLUMES) ~/.pypirc ./dist/.current.whl
->>>>>>> 709f3a71
 ifeq ($(RELEASE_PUBLISH),true)
 	if [ -e "./build/next-version.txt" ]
 	then
 # Ensure the release is made from the version bump commit if it was done elsewhere:
 	    git pull --ff-only "origin" "v$$(cat "./build/next-version.txt")"
 	fi
-<<<<<<< HEAD
 # Import the private signing key from CI secrets
 	$(MAKE) -e ./var/log/gpg-import.log
-=======
->>>>>>> 709f3a71
 endif
 # Build Python packages/distributions from the development Docker container for
 # consistency/reproducibility.
@@ -482,7 +433,6 @@
 # https://twine.readthedocs.io/en/latest/#using-twine
 	$(TOX_EXEC_BUILD_ARGS) twine upload -s -r "$(PYPI_REPO)" \
 	    ./dist/python?project?structure-*
-<<<<<<< HEAD
 	export VERSION=$$(./.tox/build/bin/cz version --project)
 # Create a GitLab release
 	./.tox/build/bin/twine upload -s -r "gitlab" ./dist/python?project?structure-*
@@ -509,43 +459,7 @@
 # Create a GitHub release
 	gh release create "v$${VERSION}" $(GITHUB_RELEASE_ARGS) \
 	    --notes-file "./NEWS-release.rst" ./dist/python?project?structure-*
-=======
-endif
-
-.PHONY: release-docker
-### Publish all container images to all container registries
-release-docker: build-docker
-	$(MAKE) $(DOCKER_REGISTRIES:%=./var/log/docker-login-%.log)
-	$(MAKE) -e -j $(PYTHON_MINORS:%=release-docker-%)
-.PHONY: $(PYTHON_MINORS:%=release-docker-%)
-### Publish the container images for one Python version to all container registry
-$(PYTHON_MINORS:%=release-docker-%):
-	export PYTHON_ENV="py$(subst .,,$(@:release-docker-%=%))"
-	$(MAKE) $(DOCKER_REGISTRIES:%=./var/log/docker-login-%.log)
-	$(MAKE) -e -j $(DOCKER_REGISTRIES:%=release-docker-registry-%)
-ifeq ($${PYTHON_ENV},$(PYTHON_LATEST_ENV))
-	docker compose run --rm docker-pushrm
->>>>>>> 709f3a71
-endif
-.PHONY: $(DOCKER_REGISTRIES:%=release-docker-registry-%)
-### Publish all container images to one container registry
-$(DOCKER_REGISTRIES:%=release-docker-registry-%):
-# https://docs.docker.com/docker-hub/#step-5-build-and-push-a-container-image-to-docker-hub-from-your-computer
-	$(MAKE) "./var/log/docker-login-$(@:release-docker-registry-%=%).log"
-	for user_tag in $$(
-	    $(MAKE) -e --no-print-directory \
-	        build-docker-tags-$(@:release-docker-registry-%=%)
-	)
-	do
-	    docker push "$${user_tag}"
-	done
-	for devel_tag in $$(
-	    $(MAKE) -e DOCKER_VARIANT="devel" --no-print-directory \
-	        build-docker-tags-$(@:release-docker-registry-%=%)
-	)
-	do
-	    docker push "$${devel_tag}"
-	done
+endif
 
 .PHONY: release-docker
 ### Publish all container images to all container registries
@@ -627,13 +541,9 @@
 	fi
 # Ensure the dist/package has been correctly installed in the image
 	docker compose run $${docker_run_args} python-project-structure \
-<<<<<<< HEAD
 	    python -m pythonprojectstructure --help
 	docker compose run $${docker_run_args} python-project-structure \
 	    python-project-structure --help
-=======
-	    python -c 'import pythonprojectstructure; print(pythonprojectstructure)'
->>>>>>> 709f3a71
 # Run from the development Docker container for consistency
 	docker compose run $${docker_run_args} python-project-structure-devel \
 	    make -e PYTHON_MINORS="$(PYTHON_MINORS)" TOX_RUN_ARGS="$(TOX_RUN_ARGS)" \
@@ -693,7 +603,6 @@
 # to those container registries manually and touch these targets.
 .PHONY: bootstrap-project
 ### Run any tasks needed to be run once for a given project by a maintainer
-<<<<<<< HEAD
 bootstrap-project: \
 		./var/log/docker-login-GITLAB.log \
 		./var/log/docker-login-GITHUB.log
@@ -702,11 +611,6 @@
 	$(MAKE) -C "./build-host/" DOCKER_IMAGE="$(DOCKER_IMAGE_GITLAB)" release
 # GitHub Actions:
 	$(MAKE) -C "./build-host/" DOCKER_IMAGE="$(DOCKER_IMAGE_GITHUB)" release
-=======
-bootstrap-project: ./var/log/docker-login-DOCKER.log
-# Initially seed the build host Docker image to bootstrap CI/CD environments
-	$(MAKE) -C "./build-host/" release
->>>>>>> 709f3a71
 
 .PHONY: clean
 ### Restore the checkout to a state as close to an initial clone as possible
@@ -758,11 +662,7 @@
 	true DEBUG Updated prereqs: $(?)
 	$(MAKE) "$(@:requirements/%/user.txt=./var/log/tox/%/build.log)"
 	./.tox/$(@:requirements/%/user.txt=%)/bin/pip-compile \
-<<<<<<< HEAD
 	    --resolver "backtracking" $(PIP_COMPILE_ARGS) --output-file "$(@)" "$(<)"
-=======
-	    --resolver "backtracking" --upgrade --output-file "$(@)" "$(<)"
->>>>>>> 709f3a71
 	mkdir -pv "./var/log/"
 	touch "./var/log/rebuild.log"
 $(PYTHON_ENVS:%=./build-host/requirements-%.txt): ./build-host/requirements.txt.in
@@ -818,11 +718,8 @@
 # Workaround issues with local images and the development image depending on the end
 # user image.  It seems that `depends_on` isn't sufficient.
 	$(MAKE) $(HOME)/.local/var/log/python-project-structure-host-install.log
-<<<<<<< HEAD
 # Retrieve VCS data needed for versioning (tags) and release (release notes)
 	git fetch --tags origin "$(VCS_BRANCH)"
-=======
->>>>>>> 709f3a71
 	export VERSION=$$(./.tox/build/bin/cz version --project)
 # https://github.com/moby/moby/issues/39003#issuecomment-879441675
 	docker_build_args="$(DOCKER_BUILD_ARGS) \
@@ -835,7 +732,6 @@
 	do
 	    docker_build_user_tags+="--tag $${user_tag} "
 	done
-<<<<<<< HEAD
 	docker_build_caches=""
 ifeq ($(GITLAB_CI),true)
 # Don't cache when building final releases on `master`
@@ -866,10 +762,6 @@
 	docker push "$(DOCKER_IMAGE_GITHUB):$(PYTHON_ENV)-$(VCS_BRANCH)"
 endif
 # Build the development image
-=======
-	docker buildx build --pull $${docker_build_args} $${docker_build_user_tags} \
-	    "./"
->>>>>>> 709f3a71
 	docker_build_devel_tags=""
 	for devel_tag in $$(
 	    $(MAKE) -e DOCKER_VARIANT="devel" --no-print-directory build-docker-tags
@@ -877,7 +769,6 @@
 	do
 	    docker_build_devel_tags+="--tag $${devel_tag} "
 	done
-<<<<<<< HEAD
 	docker_build_caches=""
 ifeq ($(GITLAB_CI),true)
 ifneq ($(VCS_BRANCH),master)
@@ -902,10 +793,6 @@
 ifeq ($(GITHUB_ACTIONS),true)
 	docker push "$(DOCKER_IMAGE_GITHUB):devel-$(PYTHON_ENV)-$(VCS_BRANCH)"
 endif
-=======
-	docker buildx build $${docker_build_args} $${docker_build_devel_tags} \
-	    --file "./Dockerfile.devel" "./"
->>>>>>> 709f3a71
 	date >>"$(@)"
 # The image installs the host requirements, reflect that in the bind mount volumes
 	date >>"$(@:%/build.log=%/host-install.log)"
@@ -1031,7 +918,6 @@
 	export DOCKER_PASS
 	set -x
 	printenv "DOCKER_PASS" | docker login -u "merpatterson" --password-stdin
-<<<<<<< HEAD
 	date | tee -a "$(@)"
 ./var/log/docker-login-GITLAB.log: ./.env
 	mkdir -pv "$(dir $(@))"
@@ -1094,7 +980,4 @@
 	printenv 'GPG_PASSPHRASE' >"./var/ci-cd-signing-subkey.passphrase"
 	true | gpg --batch --pinentry-mode "loopback" \
 	    --passphrase-file "./var/ci-cd-signing-subkey.passphrase" \
-	    --sign | gpg --list-packets
-=======
-	date | tee -a "$(@)"
->>>>>>> 709f3a71
+	    --sign | gpg --list-packets