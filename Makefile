--- conflicted
+++ resolved
@@ -11,14 +11,10 @@
 MAKEFLAGS+=--no-builtin-rules
 PS1?=$$
 
-<<<<<<< HEAD
-# Options affecting target behavior
+# Options controlling behavior
+TWINE_UPLOAD_AGS=-r "testpypi"
 export PUID=1000
 export PGID=100
-=======
-# Options controlling behavior
-TWINE_UPLOAD_AGS=-r "testpypi"
->>>>>>> c736ad92
 
 # Derived values
 VENVS = $(shell tox -l)
@@ -38,7 +34,6 @@
 build-dist: build
 	./.tox/build/bin/python -m build
 
-<<<<<<< HEAD
 .PHONY: start
 ### Run the local development end-to-end stack services in the background as daemons
 start: build
@@ -49,7 +44,7 @@
 run: build
 	docker compose down
 	docker compose up
-=======
+
 .PHONY: release
 ### Publish installable Python packages to PyPI
 release: test ~/.pypirc
@@ -59,7 +54,6 @@
 # https://twine.readthedocs.io/en/latest/#using-twine
 	./.tox/py3/bin/twine check dist/*
 	./.tox/py3/bin/twine upload -s $(TWINE_UPLOAD_AGS) dist/*
->>>>>>> c736ad92
 
 .PHONY: format
 ### Automatically correct code in this checkout according to linters and style checkers
