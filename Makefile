--- conflicted
+++ resolved
@@ -359,27 +359,16 @@
 	./.tox/$(@:requirements/%/devel.txt=%)/bin/pip-compile \
 	    --resolver=backtracking --upgrade --extra="devel" \
 	    --output-file="$(@)" "$(<)"
-<<<<<<< HEAD
 	touch "./.tox/$(PYTHON_ENV)/log/docker-rebuild.log"
-$(PYTHON_ENVS:%=./requirements/%/user.txt): \
-		./pyproject.toml ./setup.cfg ./tox.ini ./.tox/$(PYTHON_ENV)/bin/activate
-	ls -lnt $(?)
-	./.tox/$(@:requirements/%/user.txt=%)/bin/pip-compile \
-	    --resolver=backtracking --upgrade --output-file="$(@)" "$(<)"
-	touch "./.tox/$(PYTHON_ENV)/log/docker-rebuild.log"
-$(PYTHON_ENVS:%=./requirements/%/host.txt): \
-		./requirements/host.txt.in ./.tox/$(PYTHON_ENV)/bin/activate
-	ls -lnt $(?)
-=======
 $(PYTHON_ENVS:%=./requirements/%/user.txt): ./pyproject.toml ./setup.cfg ./tox.ini
 	true DEBUG Updated prereqs: $(?)
 	$(MAKE) ./.tox/$(@:requirements/%/user.txt=%)/bin/activate
 	./.tox/$(@:requirements/%/user.txt=%)/bin/pip-compile \
 	    --resolver=backtracking --upgrade --output-file="$(@)" "$(<)"
+	touch "./.tox/$(PYTHON_ENV)/log/docker-rebuild.log"
 $(PYTHON_ENVS:%=./requirements/%/host.txt): ./requirements/host.txt.in
 	true DEBUG Updated prereqs: $(?)
 	$(MAKE) ./.tox/$(@:requirements/%/host.txt=%)/bin/activate
->>>>>>> d2512c65
 	./.tox/$(@:requirements/%/host.txt=%)/bin/pip-compile \
 	    --resolver=backtracking --upgrade --output-file="$(@)" "$(<)"
 	if [ "$(@:requirements/%/host.txt=%)" = "$(PYTHON_ENV)" ]
@@ -387,16 +376,10 @@
 # Only update the installed tox version for the latest/host/main/default Python version
 	    pip install -r "$(@)"
 	fi
-<<<<<<< HEAD
 	touch "./.tox/$(PYTHON_ENV)/log/docker-rebuild.log"
-$(PYTHON_ENVS:%=./requirements/%/build.txt): \
-		./requirements/build.txt.in ./.tox/$(PYTHON_ENV)/bin/activate
-	ls -lnt $(?)
-=======
 $(PYTHON_ENVS:%=./requirements/%/build.txt): ./requirements/build.txt.in
 	true DEBUG Updated prereqs: $(?)
 	$(MAKE) ./.tox/$(@:requirements/%/build.txt=%)/bin/activate
->>>>>>> d2512c65
 	./.tox/$(@:requirements/%/build.txt=%)/bin/pip-compile \
 	    --resolver=backtracking --upgrade --output-file="$(@)" "$(<)"
 
@@ -414,19 +397,13 @@
 	    fi
 	done
 # Delegate parallel build all Python environments to tox.
-<<<<<<< HEAD
 	tox $(TOX_RUN_ARGS) --notest -e "$(TOX_ENV_LIST)"
-	touch "$(@)"
-=======
-	tox run-parallel --notest --parallel auto --parallel-live \
-	    -e "build,$(TOX_ENV_LIST)"
->>>>>>> d2512c65
 # Workaround tox's `usedevelop = true` not working with `./pyproject.toml`
 ./.tox/$(PYTHON_ENV)/log/editable.log:
 	$(MAKE) ./.tox/$(PYTHON_ENV)/bin/activate
 	./.tox/$(PYTHON_ENV)/bin/pip install -e "./" | tee -a "$(@)"
 ./.tox/build/bin/activate:
-	ls -lnt $(?)
+	true DEBUG Updated prereqs: $(?)
 	$(MAKE) -e "./var/log/host-install.log"
 # Bootstrap frozen/pinned versions if necessary
 	if [ ! -e "./requirements/$(PYTHON_ENV)/build.txt" ]
@@ -444,9 +421,9 @@
 		./Dockerfile ./Dockerfile.devel ./.dockerignore ./bin/entrypoint \
 		./pyproject.toml ./setup.cfg ./tox.ini \
 		./docker-compose.yml ./docker-compose.override.yml ./.env \
-		./.tox-docker/$(PYTHON_ENV)/log/docker-rebuild.log \
-		./.tox/build/bin/activate
-	ls -lnt $(?)
+		./.tox-docker/$(PYTHON_ENV)/log/docker-rebuild.log
+	true DEBUG Updated prereqs: $(?)
+	$(MAKE) ./.tox/build/bin/activate
 # Ensure access permissions to build artifacts in container volumes.
 # If created by `# dockerd`, they end up owned by `root`.
 	mkdir -pv "$(dir $(@))" "./var-docker/log/" "./.tox/" \
@@ -537,12 +514,8 @@
 	    fi
 	) | tee -a "$(@)"
 
-<<<<<<< HEAD
-./.git/hooks/pre-commit: ./.tox/build/bin/activate
-=======
 ./.git/hooks/pre-commit:
-	$(MAKE) ./.tox/$(PYTHON_ENV)/bin/activate
->>>>>>> d2512c65
+	$(MAKE) ./.tox/build/bin/activate
 	./.tox/build/bin/pre-commit install \
 	    --hook-type "pre-commit" --hook-type "commit-msg" --hook-type "pre-push"
 
