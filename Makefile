## Development, build and maintenance tasks

### Defensive settings for make:
#     https://tech.davis-hansson.com/p/make/
SHELL:=bash
.ONESHELL:
.SHELLFLAGS:=-eu -o pipefail -c
.SILENT:
.DELETE_ON_ERROR:
MAKEFLAGS+=--warn-undefined-variables
MAKEFLAGS+=--no-builtin-rules
PS1?=$$

# Project-specific variables
VCS_REMOTE_AUTH=
GPG_SIGNING_KEYID=2EFF7CCE6828E359
CODECOV_TOKEN=

# Values derived from the environment
USER_NAME:=$(shell id -u -n)
USER_FULL_NAME=$(shell getent passwd "$(USER_NAME)" | cut -d ":" -f 5 | cut -d "," -f 1)
ifeq ($(USER_FULL_NAME),)
USER_FULL_NAME=$(USER_NAME)
endif
USER_EMAIL=$(USER_NAME)@$(shell hostname -f)
PUID:=$(shell id -u)
PGID:=$(shell id -g)
# OS Detection
UNAME_KERNEL_NAME:=$(shell uname)
OS_ALPINE_VERSION:=$(shell cat "/etc/alpine-release" 2>"/dev/null")

# Options controlling behavior
ifeq ($(GITLAB_CI),true)
VCS_BRANCH=$(CI_COMMIT_REF_NAME)
else ifeq ($(GITHUB_ACTIONS),true)
VCS_BRANCH=$(GITHUB_REF_NAME)
else
VCS_BRANCH:=$(shell git branch --show-current)
endif
# Only publish releases from the `master` or `develop` branches
RELEASE_PUBLISH=false
TOWNCRIER_COMPARE_BRANCH=develop
PYPI_REPO=testpypi
DOCKER_PUSH=false
CI=false
GITLAB_CI=false
GITHUB_RELEASE_ARGS=--prerelease
ifeq ($(GITLAB_CI),true)
ifeq ($(VCS_BRANCH),master)
RELEASE_PUBLISH=true
TOWNCRIER_COMPARE_BRANCH=master
PYPI_REPO=pypi
DOCKER_PUSH=true
GITHUB_RELEASE_ARGS=
else ifeq ($(VCS_BRANCH),develop)
RELEASE_PUBLISH=true
endif
endif

# Done with `$(shell ...)`, echo recipe commands going forward
.SHELLFLAGS+= -x


## Top-level targets

.PHONY: all
### Default target
all: build

# Strive for as much consistency as possible in development tasks between the local host
# and inside containers.  To that end, most of the `*-docker` container target recipes
# should run the corresponding `*-local` local host target recipes inside the
# development container.  Top level targets, like `test`, should run as much as possible
# inside the development container.

.PHONY: build
### Set up everything for development from a checkout, local and in containers
build: ./.git/hooks/pre-commit build-local build-docker
.PHONY: build-local
### Set up for development locally, directly on the host
build-local: ./var/log/recreate.log
.PHONY: build-docker
### Set up for development in Docker containers
build-docker: ./var/log/docker-build.log
.PHONY: build-bump
### Bump the package version if on a branch that should trigger a release
build-bump: ~/.gitconfig ./var/log/recreate-build.log
ifneq ($(VCS_REMOTE_AUTH),)
# Requires a Personal or Project Access Token in the GitLab CI/CD Variables.  That
# variable value should be prefixed with the token name as a HTTP `user:password`
# authentication string:
# https://stackoverflow.com/a/73426417/624787
	set +x
	git remote set-url "origin" "$$(
	    git remote get-url "origin" |
	    sed -nE 's|(https?://)([^/]+@\|)([^@/]+/.+)|\1$(VCS_REMOTE_AUTH)@\3|p'
	)"
	set -x
	git push --no-verify --tags "origin"
endif
# Collect the versions involved in this release according to conventional commits
	cz_bump_args="--check-consistency --no-verify"
ifneq ($(VCS_BRANCH),master)
	cz_bump_args+=" --prerelease beta"
endif
ifeq ($(RELEASE_PUBLISH),true)
	cz_bump_args+=" --gpg-sign"
# Import the private signing key from CI secrets
	$(MAKE) ./var/log/gpg-import.log
endif
	exit_code=0
	cz_bump_stdout=$$(./.tox/build/bin/cz bump $${cz_bump_args} --dry-run) ||
	    exit_code=$$?
	rm -fv "./var/cz-bump-no-release.txt"
	if (( $$exit_code == 3 || $$exit_code == 21 ))
	then
# No release necessary for the commits since the last release, don't publish a release
	    echo "true" >"./var/cz-bump-no-release.txt"
	    exit
	elif (( $$exit_code != 0 ))
	then
# Commitizen returned an unexpected exit status code, fail
	    exit $$exit_code
	fi
	next_version="$$(
	    echo "$${cz_bump_stdout}" |
	    sed -nE 's|bump: *version *(.+) *→ *(.+)|\2|p'
	)"
# Update the release notes/changelog
	git fetch origin "$(TOWNCRIER_COMPARE_BRANCH)"
	./.tox/build/bin/towncrier check \
	    --compare-with "origin/$(TOWNCRIER_COMPARE_BRANCH)"
	if ! git diff --cached --exit-code
	then
	    set +x
	    echo "CRITICAL: Cannot bump version with staged changes"
	    false
	fi
# Capture the release notes for *just this* release for creating the GitHub release.
# Have to run before the real `$ towncrier build` run without the `--draft` option
# because after that the `newsfragments` will have been deleted.
	./.tox/build/bin/towncrier build --version "$${next_version}" --draft --yes \
	    >"./NEWS-release.rst"
# Build and stage the release notes to be commited by `$ cz bump`
	./.tox/build/bin/towncrier build --version "$${next_version}" --yes
# Increment the version in VCS
	./.tox/build/bin/cz bump $${cz_bump_args}

.PHONY: start
### Run the local development end-to-end stack services in the background as daemons
start: build-docker
	docker compose down
	docker compose up -d
.PHONY: run
### Run the local development end-to-end stack services in the foreground for debugging
run: build-docker
	docker compose down
	docker compose up

.PHONY: check-push
### Perform any checks that should only be run before pushing
check-push: build-docker
ifeq ($(RELEASE_PUBLISH),true)
	./.tox/build/bin/towncrier check --compare-with "origin/develop"
endif

.PHONY: release
### Publish installable Python packages to PyPI and container images to Docker Hub
release: release-python
ifeq ($(DOCKER_PUSH),true)
	$(MAKE) release-docker
endif
.PHONY: release-python
### Publish installable Python packages to PyPI
release-python: \
		~/.pypirc ~/.local/bin/codecov \
		./var/log/docker-build.log ./var/log/recreate-build.log
# Upload any build or test artifacts to CI/CD providers
ifeq ($(GITLAB_CI),true)
	~/.local/bin/codecov -t "$(CODECOV_TOKEN)" --file "./coverage.xml"
endif
ifeq ($(RELEASE_PUBLISH),true)
# Import the private signing key from CI secrets
	$(MAKE) ./var/log/gpg-import.log
endif
# Build Python packages/distributions from the development Docker container for
# consistency/reproducibility.
	docker compose run --rm python-project-structure-devel \
	    ./.tox/py3/bin/pyproject-build -w
# https://twine.readthedocs.io/en/latest/#using-twine
	./.tox/build/bin/twine check ./dist/* ./.tox-docker/dist/*
	if [ ! -z "$$(git status --porcelain)" ]
	then
	    set +x
	    echo "CRITICAL: Checkout is not clean, not publishing release"
	    false
	fi
	if [ -e "./var/cz-bump-no-release.txt" ]
	then
	    exit
	fi
ifeq ($(RELEASE_PUBLISH),true)
# Publish from the local host outside a container for access to user credentials:
# https://twine.readthedocs.io/en/latest/#using-twine
# Only release on `master` or `develop` to avoid duplicate uploads
	./.tox/build/bin/twine upload -s -r "$(PYPI_REPO)" ./dist/* ./.tox-docker/dist/*
# The VCS remote shouldn't reflect the release until the release has been successfully
# published
<<<<<<< HEAD
ifneq ($(VCS_REMOTE_AUTH),)
# Requires a Personal or Project Access Token in the GitLab CI/CD Variables.  That
# variable value should be prefixed with the token name as a HTTP `user:password`
# authentication string:
# https://stackoverflow.com/a/73426417/624787
	git remote get-url "origin"
	echo $$(
	    git remote get-url "origin" |
	    sed -nE 's|(https?://)([^@/]+@\|)(.+)|\1secret@\3|p'
	)
	set +x
	git remote set-url "origin" "$$(
	    git remote get-url "origin" |
	    sed -nE 's|(https?://)([^/]+@\|)([^@/]+/.+)|\1$(VCS_REMOTE_AUTH)@\3|p'
	)"
	set -x
endif
=======
>>>>>>> 0e684f25
	git push --no-verify --tags origin "HEAD:$(VCS_BRANCH)"
	current_version=$$(./.tox/build/bin/cz version --project)
ifeq ($(GITLAB_CI),true)
	docker compose run --rm gitlab-release-cli release-cli create \
	    --description "./NEWS-release.rst"
	    --tag-name "v$${current_version}"
# assets:
#   links:
#     - name: "Python `sdist` tarball"
#       url: TODO
#       filepath: ".tox/dist/*"
# Create a GitHub release
	gh release create "v$${current_version}" $(GITHUB_RELEASE_ARGS) \
	    --notes-file "./NEWS-release.rst" ./dist/* ./.tox-docker/dist/*
endif
endif
.PHONY: release-docker
### Publish container images to Docker Hub
release-docker: build-docker
# https://docs.docker.com/docker-hub/#step-5-build-and-push-a-container-image-to-docker-hub-from-your-computer
ifeq ($(CI),true)
	$(MAKE) ./var/log/docker-login.log
endif
	docker push -a "merpatterson/python-project-structure"
	docker compose run --rm docker-pushrm

.PHONY: format
### Automatically correct code in this checkout according to linters and style checkers
format: build-local
	./.tox/py3/bin/autoflake -r -i --remove-all-unused-imports \
		--remove-duplicate-keys --remove-unused-variables \
		--remove-unused-variables "./src/pythonprojectstructure/"
	./.tox/py3/bin/autopep8 -v -i -r "./src/pythonprojectstructure/"
	./.tox/py3/bin/black "./src/pythonprojectstructure/"

.PHONY: test
### Format the code and run the full suite of tests, coverage checks, and linters
test: build-docker
# Run from the development Docker container for consistency
	docker compose run --rm python-project-structure-devel make format test-local
.PHONY: test-local
### Run the full suite of tests on the local host
test-local: build-local
	tox
.PHONY: test-docker
### Run the full suite of tests inside a docker container
test-docker: build-docker
	docker compose run --rm python-project-structure-devel make test-local
# Ensure the dist/package has been correctly installed in the image
	docker compose run --rm python-project-structure \
	    python -m pythonprojectstructure --help
	docker compose run --rm python-project-structure python-project-structure --help
.PHONY: test-debug
### Run tests in the main/default environment and invoke the debugger on errors/failures
test-debug: ./var/log/editable.log
	./.tox/py3/bin/pytest --pdb

.PHONY: upgrade
### Update all fixed/pinned dependencies to their latest available versions
upgrade:
	touch "./pyproject.toml"
	$(MAKE) PUID=$(PUID) "test"
# Update VCS hooks from remotes to the latest tag.
	./.tox/build/bin/pre-commit autoupdate

.PHONY: clean
### Restore the checkout to a state as close to an initial clone as possible
clean:
	docker compose --remove-orphans down --rmi "all" -v || true
	./.tox/build/bin/pre-commit uninstall \
	    --hook-type "pre-commit" --hook-type "commit-msg" --hook-type "pre-push" \
	    || true
	./.tox/build/bin/pre-commit clean || true
	git clean -dfx -e "var/"
	rm -rfv "./var/log/"


## Utility targets

.PHONY: expand-template
## Create a file from a template replacing environment variables
expand-template: .SHELLFLAGS = -eu -o pipefail -c
expand-template: ./var/log/host-install.log
	if [ -e "$(target)" ]
	then
	    echo "WARNING: Template $(template) has been updated:"
	    echo "Reconcile changes and \`$$ touch $(target)\`:"
	    diff -u "$(target)" "$(template)" || true
	    false
	fi
	envsubst <"$(template)" >"$(target)"


## Real targets

./requirements.txt: ./pyproject.toml ./setup.cfg ./tox.ini ./requirements-build.txt.in
	$(MAKE) "./var/log/recreate-build.log"
ifeq ($(CI),true)
# Don't update dependencies in CI/CD so that the release of new versions don't break
# CI/CD runs.
	touch "$(@)"
else
# Only upgrade dependencies locally during local development to ensure changes in
# dependencies are reflected in the frozen versions and to notify developers that new
# versions are available.
	tox -e "build"
endif

./var/log/recreate.log: \
		./var/log/host-install.log \
		./requirements.txt ./requirements-devel.txt ./tox.ini
	mkdir -pv "$(dir $(@))"
# Prevent uploading unintended distributions
	rm -vf ./dist/* ./.tox/dist/* | tee -a "$(@)"
	tox -r --notest -v | tee -a "$(@)"
# Workaround tox's `usedevelop = true` not working with `./pyproject.toml`
./var/log/editable.log: ./var/log/recreate.log
	./.tox/py3/bin/pip install -e "./" | tee -a "$(@)"
./var/log/recreate-build.log: \
		./var/log/host-install.log ./requirements-build.txt ./tox.ini
	mkdir -pv "$(dir $(@))"
	tox -r -e "build" --notest -v | tee -a "$(@)"

# Docker targets
./var/log/docker-build.log: \
		./Dockerfile ./Dockerfile.devel ./.dockerignore \
		./requirements.txt ./requirements-devel.txt ./bin/entrypoint \
		./docker-compose.yml ./docker-compose.override.yml ./.env \
		./var/log/recreate-build.log
# Ensure access permissions to build artifacts in container volumes.
# If created by `# dockerd`, they end up owned by `root`.
	mkdir -pv "$(dir $(@))" "./var-docker/log/" "./.tox/" "./.tox-docker/" \
	    "./src/python_project_structure.egg-info/" \
	    "./src/python_project_structure-docker.egg-info/"
# Workaround issues with local images and the development image depending on the end
# user image.  It seems that `depends_on` isn't sufficient.
	current_version=$$(./.tox/build/bin/cz version --project)
	major_version=$$(echo $${current_version} | sed -nE 's|([0-9]+).*|\1|p')
	minor_version=$$(
	    echo $${current_version} | sed -nE 's|([0-9]+\.[0-9]+).*|\1|p'
	)
	docker buildx build --pull\
	    --tag "merpatterson/python-project-structure:$${current_version}"\
	    --tag "merpatterson/python-project-structure:$${minor_version}"\
	    --tag "merpatterson/python-project-structure:$${major_version}"\
	    --tag "merpatterson/python-project-structure:latest" "./" | tee -a "$(@)"
	docker compose build python-project-structure-devel | tee -a "$(@)"
# Prepare the testing environment and tools as much as possible to reduce development
# iteration time when using the image.
	docker compose run --rm python-project-structure-devel make build-local

# Local environment variables from a template
./.env: ./.env.in
	$(MAKE) "PUID=$(PUID)" "PGID=$(PGID)" \
	    "template=$(<)" "target=$(@)" expand-template

# Perform any one-time local checkout set up
./var/log/host-install.log:
	mkdir -pv "$(dir $(@))"
	(
	    if ! which pip
	    then
	        if which apk
	        then
	            apk update
	            apk add "gettext" "py3-pip" "gnupg" "github-cli"
	        else
	            sudo apt-get update
	            sudo apt-get install -y "gettext-base" "python3-pip" "gnupg" "gh"
	        fi
	    fi
	    which tox || pip install tox
	) | tee -a "$(@)"

./.git/hooks/pre-commit: ./var/log/recreate.log
	./.tox/build/bin/pre-commit install \
	    --hook-type "pre-commit" --hook-type "commit-msg" --hook-type "pre-push"

~/.local/bin/codecov:
	mkdir -pv "$(dir $(@))"
# https://docs.codecov.com/docs/codecov-uploader#using-the-uploader-with-codecovio-cloud
ifeq ($(UNAME_KERNEL_NAME),Darwin)
	curl --output-dir "$(dir $(@))" -Os \
	    "https://uploader.codecov.io/latest/macos/codecov"
else ifeq ($(UNAME_KERNEL_NAME),Linux)
ifeq ($(OS_ALPINE_VERSION),)
	curl --output-dir "$(dir $(@))" -Os \
	    "https://uploader.codecov.io/latest/linux/codecov"
else
	wget --directory-prefix="$(dir $(@))" \
	    "https://uploader.codecov.io/latest/alpine/codecov"
endif
else
	if $$(which "$(notdir $(@))")
	then
	    ln -v --backup=numbered $$(which "$(notdir $(@))") "$(@)"
	else
	    echo "Could not determine how to install Codecov uploader"
	fi
endif
	chmod +x "$(@)"

# Capture any project initialization tasks for reference.  Not actually usable.
 ./pyproject.toml:
	./.tox/build/bin/cz init

# Emacs editor settings
./.dir-locals.el: ./.dir-locals.el.in
	$(MAKE) "template=$(<)" "target=$(@)" expand-template

# User-created pre-requisites
~/.gitconfig:
	git config --global user.name "$(USER_FULL_NAME)"
	git config --global user.email "$(USER_EMAIL)"
~/.pypirc: ./home/.pypirc.in
	$(MAKE) "template=$(<)" "target=$(@)" expand-template
./var/log/docker-login.log:
	printenv "DOCKER_PASS" | docker login -u "merpatterson" --password-stdin |
	    tee -a "$(@)"

# GPG signing key creation and management in CI
export GPG_PASSPHRASE=
./var/ci-cd-signing-subkey.asc:
# We need a private key in the CI/CD environment for signing release commits and
# artifacts.  Use a subkey so that it can be revoked without affecting your main key.
# This recipe captures what I had to do to export a private signing subkey.  It's not
# widely tested so it should probably only be used for reference.  It worked for me but
# the risk is leaking your main private key so double and triple check all your
# assumptions and results.
# 1. Create a signing subkey with a NEW, SEPARATE passphrase:
#    https://wiki.debian.org/Subkeys#How.3F
# 2. Get the long key ID for that private subkey:
#	gpg --list-secret-keys --keyid-format "LONG"
# 3. Export *just* that private subkey and verify that the main secret key packet is the
#    GPG dummy packet and that the only other private key included is the intended
#    subkey:
#	gpg --armor --export-secret-subkeys "$(GPG_SIGNING_KEYID)!" |
#	    gpg --list-packets
# 4. Export that key as text to a file:
	gpg --armor --export-secret-subkeys "$(GPG_SIGNING_KEYID)!" >"$(@)"
# 5. Confirm that the exported key can be imported into a temporary GNU PG directory and
#    that temporary directory can then be used to sign files:
#	gnupg_homedir=$$(mktemp -d --suffix=".d" "gnupd.XXXXXXXXXX")
#	printenv 'GPG_PASSPHRASE' >"$${gnupg_homedir}/.passphrase"
#	gpg --homedir "$${gnupg_homedir}" --batch --import <"$(@)"
#	echo "Test signature content" >"$${gnupg_homedir}/test-sig.txt"
#	gpgconf --kill gpg-agent
#	gpg --homedir "$${gnupg_homedir}" --batch --pinentry-mode "loopback" \
#	    --passphrase-file "$${gnupg_homedir}/.passphrase" \
#	    --local-user "$(GPG_SIGNING_KEYID)!" --sign "$${gnupg_homedir}/test-sig.txt"
#	gpg --batch --verify "$${gnupg_homedir}/test-sig.txt.gpg"
# 6. Add the contents of this target as a `GPG_SIGNING_PRIVATE_KEY` secret in CI and the
# passphrase for the signing subkey as a `GPG_PASSPHRASE` secret in CI
./var/log/gpg-import.log:
# In each CI run, import the private signing key from the CI secrets
	printenv "GPG_SIGNING_PRIVATE_KEY" | gpg --batch --import | tee -a "$(@)"
	echo 'default-key:0:"$(GPG_SIGNING_KEYID)' | gpgconf —change-options gpg
	git config --global user.signingkey "$(GPG_SIGNING_KEYID)"
# "Unlock" the signing key for the remainder of this CI run:
	printenv 'GPG_PASSPHRASE' >"./var/ci-cd-signing-subkey.passphrase"
	true | gpg --batch --pinentry-mode "loopback" \
	    --passphrase-file "./var/ci-cd-signing-subkey.passphrase" \
	    --sign | gpg --list-packets<|MERGE_RESOLUTION|>--- conflicted
+++ resolved
@@ -206,26 +206,6 @@
 	./.tox/build/bin/twine upload -s -r "$(PYPI_REPO)" ./dist/* ./.tox-docker/dist/*
 # The VCS remote shouldn't reflect the release until the release has been successfully
 # published
-<<<<<<< HEAD
-ifneq ($(VCS_REMOTE_AUTH),)
-# Requires a Personal or Project Access Token in the GitLab CI/CD Variables.  That
-# variable value should be prefixed with the token name as a HTTP `user:password`
-# authentication string:
-# https://stackoverflow.com/a/73426417/624787
-	git remote get-url "origin"
-	echo $$(
-	    git remote get-url "origin" |
-	    sed -nE 's|(https?://)([^@/]+@\|)(.+)|\1secret@\3|p'
-	)
-	set +x
-	git remote set-url "origin" "$$(
-	    git remote get-url "origin" |
-	    sed -nE 's|(https?://)([^/]+@\|)([^@/]+/.+)|\1$(VCS_REMOTE_AUTH)@\3|p'
-	)"
-	set -x
-endif
-=======
->>>>>>> 0e684f25
 	git push --no-verify --tags origin "HEAD:$(VCS_BRANCH)"
 	current_version=$$(./.tox/build/bin/cz version --project)
 ifeq ($(GITLAB_CI),true)
