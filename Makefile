--- conflicted
+++ resolved
@@ -6,11 +6,7 @@
 ## Top-level targets
 
 .PHONY: all
-<<<<<<< HEAD
-all: upgrade .git/hooks/pre-commit
-=======
 all: upgrade .git/hooks/pre-commit .git/hooks/pre-push
->>>>>>> 884a7807
 
 .PHONY: format
 format: var/log/tox-recreate.log
