## Development, build and maintenance tasks

### Defensive settings for make:
#     https://tech.davis-hansson.com/p/make/
SHELL:=bash
.ONESHELL:
.SHELLFLAGS:=-eu -o pipefail -c
.SILENT:
.DELETE_ON_ERROR:
MAKEFLAGS+=--warn-undefined-variables
MAKEFLAGS+=--no-builtin-rules
PS1?=$$

# Values derived from the environment
USER_NAME:=$(shell id -u -n)
USER_FULL_NAME=$(shell getent passwd "$(USER_NAME)" | cut -d ":" -f 5 | cut -d "," -f 1)
ifeq ($(USER_FULL_NAME),)
USER_FULL_NAME=$(USER_NAME)
endif
USER_EMAIL=$(USER_NAME)@$(shell hostname --fqdn)
PUID:=$(shell id -u)
PGID:=$(shell id -g)

# Options controlling behavior
VCS_BRANCH:=$(shell git branch --show-current)
# Only publish releases from the `master` or `develop` branches
RELEASE_BUMP_VERSION=false
SEMANTIC_RELEASE_VERSION_ARGS=--prerelease
RELEASE_PUBLISH=false
PYPI_REPO=testpypi
DOCKER_BUILD_ARGS=
CI=false
ifeq ($(VCS_BRANCH),master)
ifeq ($(CI),true)
RELEASE_BUMP_VERSION=true
endif
SEMANTIC_RELEASE_VERSION_ARGS=
RELEASE_PUBLISH=true
PYPI_REPO=pypi
DOCKER_BUILD_ARGS=--tag "merpatterson/python-project-structure:latest"
else ifeq ($(VCS_BRANCH),develop)
ifeq ($(CI),true)
RELEASE_BUMP_VERSION=true
endif
RELEASE_PUBLISH=true
endif

# Done with `$(shell ...)`, echo recipe commands going forward
.SHELLFLAGS+= -x


## Top-level targets

.PHONY: all
### Default target
all: build

# Strive for as much consistency as possible in development tasks between the local host
# and inside containers.  To that end, most of the `*-docker` container target recipes
# should run the corresponding `*-local` local host target recipes inside the
# development container.  Top level targets, like `test`, should run as much as possible
# inside the development container.

.PHONY: build
<<<<<<< HEAD
### Set up everything for development from a checkout, local and in containers
build: ./.git/hooks/pre-commit build-local build-docker
.PHONY: build-local
### Set up for development locally, directly on the host
build-local: ./var/log/recreate.log
.PHONY: build-docker
### Set up for development in Docker containers
build-docker: build-bump ./var/log/docker-build.log
=======
### Perform any currently necessary local set-up common to most operations
build: ./var/log/recreate.log ./.git/hooks/pre-commit
>>>>>>> b024e83a
.PHONY: build-bump
### Bump the package version if on a branch that should trigger a release
build-bump: ~/.gitconfig ./var/log/recreate-build.log
ifeq ($(RELEASE_BUMP_VERSION),true)
	next_version=$$(
	    ./.tox/build/bin/semantic-release print-version \
	    --next $(SEMANTIC_RELEASE_VERSION_ARGS)
	)
	if [ -z "$${next_version}" ]
	then
# No release necessary for the commits since the last release.
	    exit
	fi
# Collect the versions involved in this release according to conventional commits
	current_version=$$(./.tox/build/bin/semantic-release print-version --current)
# Update the release notes/changelog
	./.tox/build/bin/towncrier check --compare-with "origin/develop"
	if ! git diff --cached --exit-code
	then
	    set +x
	    echo "CRITICAL: Cannot bump version with staged changes"
	    false
	fi
	./.tox/build/bin/towncrier build --version "$${next_version}" --yes
	git commit --no-verify -S -m \
	    "build(release): Update changelog v$${current_version} -> v$${next_version}"
# Increment the version in VCS
	./.tox/build/bin/semantic-release version $(SEMANTIC_RELEASE_VERSION_ARGS)
endif

.PHONY: start
### Run the local development end-to-end stack services in the background as daemons
start: build-docker
	docker compose down
	docker compose up -d
.PHONY: run
### Run the local development end-to-end stack services in the foreground for debugging
run: build-docker
	docker compose down
	docker compose up

.PHONY: check-push
### Perform any checks that should only be run before pushing
check-push: build-docker
	./.tox/build/bin/towncrier check --compare-with "origin/develop"

.PHONY: release
### Publish installable Python packages to PyPI and container images to Docker Hub
release: release-python
ifeq ($(RELEASE_PUBLISH),true)
	$(MAKE) release-docker
endif
.PHONY: release-python
### Publish installable Python packages to PyPI
release-python: ./var/log/docker-build.log ./var/log/recreate-build.log ~/.pypirc
# Build Python packages/distributions from the development Docker container for
# consistency/reproducibility.
	docker compose run --rm python-project-structure-devel \
	    ./.tox/py3/bin/pyproject-build -w
# https://twine.readthedocs.io/en/latest/#using-twine
	./.tox/build/bin/twine check ./dist/* ./.tox-docker/dist/*
	if [ ! -z "$$(git status --porcelain)" ]
	then
	    set +x
	    echo "CRITICAL: Checkout is not clean, not publishing release"
	    false
	fi
ifeq ($(RELEASE_PUBLISH),true)
# Publish from the local host outside a container for access to user credentials:
# https://twine.readthedocs.io/en/latest/#using-twine
# Only release on `master` or `develop` to avoid duplicate uploads
	./.tox/build/bin/twine upload -s -r "$(PYPI_REPO)" ./dist/* ./.tox-docker/dist/*
# The VCS remote shouldn't reflect the release until the release has been successfully
# published
	git push --no-verify --tags origin $(VCS_BRANCH)
endif
.PHONY: release-docker
### Publish container images to Docker Hub
release-docker: ./var/log/docker-login.log build-docker
# https://docs.docker.com/docker-hub/#step-5-build-and-push-a-container-image-to-docker-hub-from-your-computer
	docker push -a "merpatterson/python-project-structure"
	docker compose run --rm docker-pushrm

.PHONY: format
### Automatically correct code in this checkout according to linters and style checkers
format: build-local
	./.tox/py3/bin/autoflake -r -i --remove-all-unused-imports \
		--remove-duplicate-keys --remove-unused-variables \
		--remove-unused-variables "./src/pythonprojectstructure/"
	./.tox/py3/bin/autopep8 -v -i -r "./src/pythonprojectstructure/"
	./.tox/py3/bin/black "./src/pythonprojectstructure/"

.PHONY: test
### Format the code and run the full suite of tests, coverage checks, and linters
test: build-docker
# Run from the development Docker container for consistency
	docker compose run --rm python-project-structure-devel make format test-local
.PHONY: test-local
### Run the full suite of tests on the local host
test-local: ./var/log/install-tox.log build-local
	tox
.PHONY: test-docker
### Run the full suite of tests inside a docker container
test-docker: build-docker
	docker compose run --rm python-project-structure-devel make test-local
# Ensure the dist/package has been correctly installed in the image
	docker compose run --rm python-project-structure \
	    python -c 'import pythonprojectstructure; print(pythonprojectstructure)'
.PHONY: test-debug
### Run tests in the main/default environment and invoke the debugger on errors/failures
test-debug: ./var/log/editable.log
	./.tox/py3/bin/pytest --pdb

.PHONY: upgrade
### Update all fixed/pinned dependencies to their latest available versions
upgrade:
	touch "./pyproject.toml"
	$(MAKE) PUID=$(PUID) "test"
# Update VCS hooks from remotes to the latest tag.
	./.tox/build/bin/pre-commit autoupdate

.PHONY: clean
### Restore the checkout to a state as close to an initial clone as possible
clean:
	docker compose --remove-orphans down --rmi "all" -v || true
	./.tox/build/bin/pre-commit uninstall \
	    --hook-type "pre-commit" --hook-type "commit-msg" --hook-type "pre-push" \
	    || true
	./.tox/build/bin/pre-commit clean || true
	git clean -dfx -e "var/"
	rm -rfv "./var/log/"


## Utility targets

.PHONY: expand-template
## Create a file from a template replacing environment variables
expand-template: .SHELLFLAGS = -eu -o pipefail -c
expand-template:
	if [ -e "$(target)" ]
	then
	    echo "WARNING: Template $(template) has been updated:"
	    echo "Reconcile changes and \`$$ touch $(target)\`:"
	    diff -u "$(target)" "$(template)" || true
	    false
	fi
	envsubst <"$(template)" >"$(target)"


## Real targets

./requirements.txt: ./pyproject.toml ./setup.cfg ./tox.ini ./requirements-build.txt.in
	$(MAKE) "./var/log/recreate-build.log"
	tox -e "build"

./var/log/recreate.log: \
		./var/log/install-tox.log \
		./requirements.txt ./requirements-devel.txt ./tox.ini
	mkdir -pv "$(dir $(@))"
# Prevent uploading unintended distributions
	rm -vf ./dist/* ./.tox/dist/* | tee -a "$(@)"
	tox -r --notest -v | tee -a "$(@)"
# Workaround tox's `usedevelop = true` not working with `./pyproject.toml`
./var/log/editable.log: ./var/log/recreate.log
	./.tox/py3/bin/pip install -e "./" | tee -a "$(@)"
./var/log/recreate-build.log: \
		./var/log/install-tox.log ./requirements-build.txt ./tox.ini
	mkdir -pv "$(dir $(@))"
	tox -r -e "build" --notest -v | tee -a "$(@)"

# Docker targets
./var/log/docker-build.log: \
		./Dockerfile ./Dockerfile.devel ./.dockerignore \
		./requirements.txt ./requirements-devel.txt ./bin/entrypoint \
		./docker-compose.yml ./docker-compose.override.yml ./.env \
		./var/log/recreate-build.log
# Ensure access permissions to build artifacts in container volumes.
# If created by `# dockerd`, they end up owned by `root`.
	mkdir -pv "$(dir $(@))" "./var-docker/log/" "./.tox/" "./.tox-docker/" \
	    "./src/python_project_structure.egg-info/" \
	    "./src/python_project_structure-docker.egg-info/"
# Workaround issues with local images and the development image depending on the end
# user image.  It seems that `depends_on` isn't sufficient.
	current_version=$$(./.tox/build/bin/semantic-release print-version --current)
	minor_version=$$(echo $${current_version} | sed -nE 's|([0-9]+).*|\1|p')
	major_version=$$(
	    echo $${current_version} | sed -nE 's|([0-9]+\.[0-9]+).*|\1|p'
	)
	docker buildx build --pull $(DOCKER_BUILD_ARGS) \
	    --tag "merpatterson/python-project-structure:$${current_version}" \
	    --tag "merpatterson/python-project-structure:$${minor_version}" \
	    --tag "merpatterson/python-project-structure:$${major_version}" \
	    "./" | tee -a "$(@)"
	docker compose build python-project-structure-devel | tee -a "$(@)"
# Prepare the testing environment and tools as much as possible to reduce development
# iteration time when using the image.
	docker compose run --rm python-project-structure-devel make build-local

# Local environment variables from a template
./.env: ./.env.in
	$(MAKE) "PUID=$(PUID)" "PGID=$(PGID)" \
	    "template=$(<)" "target=$(@)" expand-template

# Perform any one-time local checkout set up
./var/log/install-tox.log:
	mkdir -pv "$(dir $(@))"
	(which tox || pip install tox) | tee -a "$(@)"

./.git/hooks/pre-commit: ./var/log/recreate.log
	./.tox/build/bin/pre-commit install \
	    --hook-type "pre-commit" --hook-type "commit-msg" --hook-type "pre-push"

# Capture any project initialization tasks for reference.  Not actually usable.
 ./pyproject.toml:
	./.tox/build/bin/cz init

# Emacs editor settings
./.dir-locals.el: ./.dir-locals.el.in
	$(MAKE) "template=$(<)" "target=$(@)" expand-template

# User-created pre-requisites
~/.gitconfig:
	git config --global user.name "$(USER_FULL_NAME)"
	git config --global user.email "$(USER_EMAIL)"
~/.pypirc: ./home/.pypirc.in
	$(MAKE) "template=$(<)" "target=$(@)" expand-template
./var/log/docker-login.log: .SHELLFLAGS = -eu -o pipefail -c
./var/log/docker-login.log:
	docker login -u "merpatterson" -p "$(DOCKER_PASS)"
	date | tee -a "$(@)"<|MERGE_RESOLUTION|>--- conflicted
+++ resolved
@@ -62,7 +62,6 @@
 # inside the development container.
 
 .PHONY: build
-<<<<<<< HEAD
 ### Set up everything for development from a checkout, local and in containers
 build: ./.git/hooks/pre-commit build-local build-docker
 .PHONY: build-local
@@ -70,11 +69,7 @@
 build-local: ./var/log/recreate.log
 .PHONY: build-docker
 ### Set up for development in Docker containers
-build-docker: build-bump ./var/log/docker-build.log
-=======
-### Perform any currently necessary local set-up common to most operations
-build: ./var/log/recreate.log ./.git/hooks/pre-commit
->>>>>>> b024e83a
+build-docker: ./var/log/docker-build.log
 .PHONY: build-bump
 ### Bump the package version if on a branch that should trigger a release
 build-bump: ~/.gitconfig ./var/log/recreate-build.log
