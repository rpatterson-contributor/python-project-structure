--- conflicted
+++ resolved
@@ -83,14 +83,10 @@
 
 .PHONY: release
 ### Publish installable Python packages to PyPI and container images to Docker Hub
-<<<<<<< HEAD
-release: release-python release-docker
-=======
 release: release-python
 ifeq ($(RELEASE_PUBLISH),true)
 	$(MAKE) release-docker
 endif
->>>>>>> c4a505e4
 .PHONY: release-python
 ### Publish installable Python packages to PyPI
 release-python: ~/.gitconfig ~/.pypirc ./var/log/recreate-build.log
@@ -115,11 +111,7 @@
 	rm -vf ./dist/*
 # Build Python packages/distributions from the development Docker container for
 # consistency/reproducibility.
-<<<<<<< HEAD
-	docker compose run --rm python-project-structure.devel make build-dist
-=======
 	docker compose run --rm python-project-structure-devel make build-dist
->>>>>>> c4a505e4
 # https://twine.readthedocs.io/en/latest/#using-twine
 	./.tox/build/bin/twine check dist/*
 ifeq ($(RELEASE_PUBLISH),true)
@@ -135,21 +127,11 @@
 ### Publish container images to Docker Hub
 release-docker: build-docker
 # https://docs.docker.com/docker-hub/#step-5-build-and-push-a-container-image-to-docker-hub-from-your-computer
-<<<<<<< HEAD
-ifeq ($(RELEASE_PUBLISH),true)
 ifneq ($(DOCKER_PASS),)
 	$(MAKE) ./var/log/docker-login.log
 endif
-	docker push "merpatterson/python-project-structure"
-	docker compose up docker-pushrm
-endif
-=======
-ifneq ($(DOCKER_PASS),)
-	$(MAKE) ./var/log/docker-login.log
-endif
 	docker push -a "merpatterson/python-project-structure"
 	docker compose up docker-pushrm
->>>>>>> c4a505e4
 
 .PHONY: format
 ### Automatically correct code in this checkout according to linters and style checkers
@@ -164,11 +146,7 @@
 ### Format the code and run the full suite of tests, coverage checks, and linters
 test: build-docker
 # Run from the development Docker container for consistency
-<<<<<<< HEAD
-	docker compose run --rm python-project-structure.devel make format test-local
-=======
 	docker compose run --rm python-project-structure-devel make format test-local
->>>>>>> c4a505e4
 .PHONY: test-local
 ### Run the full suite of tests on the local host
 test-local: ./var/log/install-tox.log build-local
@@ -176,11 +154,7 @@
 .PHONY: test-docker
 ### Run the full suite of tests inside a docker container
 test-docker: build-docker
-<<<<<<< HEAD
-	docker compose run --rm python-project-structure.devel make test-local
-=======
 	docker compose run --rm python-project-structure-devel make test-local
->>>>>>> c4a505e4
 # Ensure the dist/package has been correctly installed in the image
 	docker compose run --rm python-project-structure \
 	    python -m pythonprojectstructure --help
@@ -249,12 +223,8 @@
 ./var/log/docker-build.log: \
 		./Dockerfile ./Dockerfile.devel ./.dockerignore \
 		./requirements.txt ./requirements-devel.txt ./bin/entrypoint \
-<<<<<<< HEAD
-		./docker-compose.yml ./docker-compose.override.yml ./.env
-=======
 		./docker-compose.yml ./docker-compose.override.yml ./.env \
 		./var/log/recreate-build.log
->>>>>>> c4a505e4
 # Ensure access permissions to build artifacts in container volumes.
 # If created by `# dockerd`, they end up owned by `root`.
 	mkdir -pv "$(dir $(@))" "./var-docker/log/" "./.tox/" "./.tox-docker/" \
@@ -262,15 +232,6 @@
 	    "./src/python_project_structure-docker.egg-info/"
 # Workaround issues with local images and the development image depending on the end
 # user image.  It seems that `depends_on` isn't sufficient.
-<<<<<<< HEAD
-	docker compose build --pull python-project-structure | tee -a "$(@)"
-	docker compose build | tee -a "$(@)"
-# Prepare the testing environment and tools as much as possible to reduce development
-# iteration time when using the image.
-	test -e "./var-docker/log/recreate-build.log" ||
-	    ln -v "./var/log/recreate-build.log" "./var-docker/log/recreate-build.log"
-	docker compose run --rm python-project-structure.devel make build-local
-=======
 	current_version=$$(./.tox/build/bin/semantic-release print-version --current)
 	docker buildx build --pull \
 	    --tag "merpatterson/python-project-structure:latest" \
@@ -280,7 +241,6 @@
 # Prepare the testing environment and tools as much as possible to reduce development
 # iteration time when using the image.
 	docker compose run --rm python-project-structure-devel make build-local
->>>>>>> c4a505e4
 
 # Local environment variables from a template
 ./.env: ./.env.in
