--- conflicted
+++ resolved
@@ -92,7 +92,6 @@
 details.
 
 
-<<<<<<< HEAD
 *****
 Usage
 *****
@@ -105,7 +104,8 @@
 
   optional arguments:
     -h, --help  show this help message and exit
-=======
+
+
 ************
 CONTRIBUTING
 ************
@@ -116,7 +116,6 @@
 
 See `the ./CONTRIBUTING.rst file`_ for more details on how to get started with
 development.
->>>>>>> dff56809
 
 
 **********
@@ -155,12 +154,13 @@
 .. _`Docker`: https://docs.docker.com/
 .. _the Docker image: https://hub.docker.com/r/merpatterson/python-project-structure
 
-<<<<<<< HEAD
 .. _`GitLab CI/CD`: https://docs.gitlab.com/ee/ci/
 
 .. _`GitHub Actions`: https://docs.github.com/en/actions
-=======
-.. _Makefile: ./Makefile
-.. _`the example ./docker-compose.yml file`: ./docker-compose.yml
-.. _`the ./CONTRIBUTING.rst file`: ./CONTRIBUTING.rst
->>>>>>> dff56809
+
+.. _Makefile:
+   https://gitlab.com/rpatterson/python-project-structure/blob/master/Makefile
+.. _`the example ./docker-compose.yml file`:
+   https://gitlab.com/rpatterson/python-project-structure/blob/master/docker-compose.yml
+.. _`the ./CONTRIBUTING.rst file`:
+   https://gitlab.com/rpatterson/python-project-structure/blob/master/CONTRIBUTING.rst