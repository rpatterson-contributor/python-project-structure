"""
Python project structure foundation or template, top-level package.
"""

import sys
import logging
import argparse
import json
import pdb

<<<<<<< HEAD
=======
import argcomplete

>>>>>>> 3a060415
from . import utils

logger = logging.getLogger(__name__)

# Manage version through the VCS CI/CD process
__version__ = None
try:
    from . import version
except ImportError:  # pragma: no cover
    pass
else:  # pragma: no cover
    __version__ = version.version

# Define command line options and arguments
parser = argparse.ArgumentParser(
    description=__doc__.strip(),
    formatter_class=argparse.ArgumentDefaultsHelpFormatter,
)
parser.add_argument(
    "--log-level",
    default=argparse.SUPPRESS,
    # I only wish the `logging` module provided public access to all defined levels
    choices=logging._nameToLevel,  # pylint: disable=protected-access
    help="Select logging verbosity. (default: INFO)",
)
# Define CLI sub-commands
subparsers = parser.add_subparsers(
    dest="command",
    required=True,
    help="sub-command",
)


def foobar(quiet=False):
    """
    Run the foobar sub-command from the command line.
    """
    if not quiet:
        return ["foo", "bar"]
    return None


parser_foobar = subparsers.add_parser(
    "foobar",
    help=foobar.__doc__.strip(),  # type: ignore
    description=foobar.__doc__.strip(),  # type: ignore
)
# Make the function for the sub-command specified in the CLI argument available in the
# argument parser for delegation below.
parser_foobar.set_defaults(command=foobar)
parser_foobar.add_argument(
    "-q",
    "--quiet",
    action="store_true",
    help="Suppress reporting results",
)

<<<<<<< HEAD
=======
# Register shell tab completion
argcomplete.autocomplete(parser)

>>>>>>> 3a060415

def config_cli_logging(
    root_level=logging.INFO,
    log_level=parser.get_default("--log-level"),
    **_,
):
    """
    Configure logging CLI usage as early as possible to affect all output.
    """
    # Want just our logger's level, not others', to be controlled by options/environment
    logging.basicConfig(level=root_level)
    # If the CLI option was not specified, fallback to the environment variable
    if log_level is None:
        log_level = "INFO"
        if utils.DEBUG:  # pragma: no cover
            log_level = "DEBUG"
    logger.setLevel(getattr(logging, log_level.strip().upper()))
    return log_level


def main(args=None):  # pylint: disable=missing-function-docstring
    try:
        _main(args=args)
    except Exception:  # pragma: no cover
        if utils.POST_MORTEM:
            pdb.post_mortem()
        raise


def _main(args=None):
    """
    Inner main CLI handler for outer exception handling.
    """
    # Parse CLI options and positional arguments
    parsed_args = parser.parse_args(args=args)
    # Avoid noisy boilerplate, functions meant to handle CLI usage should accept kwargs
    # that match the defined option and argument names.
    cli_kwargs = dict(vars(parsed_args))
    # Remove any meta options and arguments, those used to direct option and argument
    # handling, that shouldn't be passed onto functions meant to handle CLI usage.  More
    # generally, err on the side of options and arguments being kwargs, remove the
    # exceptions.
    del cli_kwargs["command"]
    # Separate the arguments for the sub-command
    prunerr_dests = {
        action.dest for action in parser._actions  # pylint: disable=protected-access
    }
    shared_kwargs = dict(cli_kwargs)
    command_kwargs = {}
    for dest, value in list(shared_kwargs.items()):
        if dest not in prunerr_dests:  # pragma: no cover
            command_kwargs[dest] = value
            del shared_kwargs[dest]

    # Configure logging for CLI usage
    config_cli_logging(**shared_kwargs)
    shared_kwargs.pop("log_level", None)

    # Delegate to the function for the sub-command CLI argument
    logger.debug("Running %r sub-command", parsed_args.command.__name__)
    # Sub-commands may return a result to be pretty printed, or handle output themselves
    # and return nothing.
    result = parsed_args.command(**command_kwargs)
    if result is not None:
        json.dump(result, sys.stdout, indent=2)


main.__doc__ = __doc__<|MERGE_RESOLUTION|>--- conflicted
+++ resolved
@@ -8,11 +8,8 @@
 import json
 import pdb
 
-<<<<<<< HEAD
-=======
 import argcomplete
 
->>>>>>> 3a060415
 from . import utils
 
 logger = logging.getLogger(__name__)
@@ -70,12 +67,9 @@
     help="Suppress reporting results",
 )
 
-<<<<<<< HEAD
-=======
 # Register shell tab completion
 argcomplete.autocomplete(parser)
 
->>>>>>> 3a060415
 
 def config_cli_logging(
     root_level=logging.INFO,
