--- conflicted
+++ resolved
@@ -2,18 +2,13 @@
 Python project structure foundation or template, top-level package.
 """
 
-<<<<<<< HEAD
-import os
 import logging
 import argparse
 import pprint
 
+from . import utils
+
 logger = logging.getLogger(__name__)
-=======
-# TEMPLATE: Projects using this template should remove the linter disable/ignore
-# comments and use `utils` as appropriate for the project.
-from . import utils  # noqa: F401, pylint: disable=unused-import
->>>>>>> 962bd47a
 
 # Manage version through the VCS CI/CD process
 __version__ = None
@@ -70,12 +65,7 @@
     """
     # Want just our logger's level, not others', to be controlled by options/environment
     logging.basicConfig(level=root_level)
-    if "DEBUG" in os.environ and os.getenv("DEBUG").strip().lower() in {
-        "1",
-        "true",
-        "yes",
-        "on",
-    }:  # pragma: no cover
+    if utils.DEBUG:  # pragma: no cover
         level = logging.DEBUG
     else:
         level = logging.INFO
